--- conflicted
+++ resolved
@@ -300,13 +300,6 @@
 
         return reduce(GenericMetadataParser.merge_dicts, dicts)
 
-    async def get_sample_meta(self, sample_id: str, row: GroupedRow) -> Dict[str, Any]:
-        """Get sample-metadata from row"""
-        return self.collapse_arbitrary_meta(self.sample_meta_map, row)
-
-<<<<<<< HEAD
-    async def get_grouped_sequence_meta(
-=======
     async def get_read_filenames(self, sample_id: str, row: GroupedRow) -> List[str]:
         """Get paths to reads from a row"""
         read_filenames = []
@@ -325,8 +318,11 @@
 
         return gvcf_filenames
 
-    async def get_sequence_meta(
->>>>>>> a1096eb9
+    async def get_sample_meta(self, sample_id: str, row: GroupedRow) -> Dict[str, Any]:
+        """Get sample-metadata from row"""
+        return self.collapse_arbitrary_meta(self.sample_meta_map, row)
+
+    async def get_grouped_sequence_meta(
         self, sample_id: str, row: GroupedRow
     ) -> List[SequenceMetaGroup]:
         """
@@ -352,7 +348,6 @@
             self.sequence_meta_map, rows
         )
 
-<<<<<<< HEAD
         read_filenames = []
         gvcf_filenames = []
         for r in rows:
@@ -360,10 +355,6 @@
                 read_filenames.extend(r[self.reads_column].split(','))
             if self.gvcf_column and self.gvcf_column in r:
                 gvcf_filenames.extend(r[self.gvcf_column].split(','))
-=======
-        read_filenames = await self.get_read_filenames(sample_id, row)
-        gvcf_filenames = await self.get_gvcf_filenames(sample_id, row)
->>>>>>> a1096eb9
 
         # strip in case collaborator put "file1, file2"
         full_filenames: List[str] = []
