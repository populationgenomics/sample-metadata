--- conflicted
+++ resolved
@@ -444,19 +444,10 @@
 
     async def get_read_filenames(self, sample_id: str, row: SingleRow) -> List[str]:
         """Get paths to reads from a row"""
-<<<<<<< HEAD
-        read_filenames: List[str] = []
-        for r in row if isinstance(row, list) else [row]:
-            if self.reads_column and self.reads_column in r:
-                read_filenames.extend(r[self.reads_column].split(','))
-
-        return read_filenames
-=======
         if not self.reads_column or self.reads_column not in row:
             return []
         # more post processing
         return [f.strip() for f in row[self.reads_column].split(',') if f.strip()]
->>>>>>> f0636ae0
 
     async def get_gvcf_filenames(self, sample_id: str, row: GroupedRow) -> List[str]:
         """Get paths to gvcfs from a row"""
@@ -519,14 +510,9 @@
         read_filenames: List[str] = []
         gvcf_filenames: List[str] = []
         for r in rows:
-<<<<<<< HEAD
-            if self.reads_column and self.reads_column in r:
-                read_filenames.extend(f for f in r[self.reads_column].split(',') if f)
-=======
             read_filenames.extend(
                 await self.get_read_filenames(sample_id=sample_id, row=r)
             )
->>>>>>> f0636ae0
             if self.gvcf_column and self.gvcf_column in r:
                 gvcf_filenames.extend(f for f in r[self.gvcf_column].split(',') if f)
 
