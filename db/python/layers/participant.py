--- conflicted
+++ resolved
@@ -119,15 +119,10 @@
         sample_table = SampleTable(connection=self.connection)
 
         # { external_id: internal_id }
-<<<<<<< HEAD
-        samples_with_no_participant_id: Dict[str, int] = dict(
-            await sample_table.samples_with_missing_participants()
-=======
         internal_sample_map_with_no_pid = dict(
             await sample_table.get_sample_with_missing_participants_by_internal_id(
                 project=self.connection.project
             )
->>>>>>> eb928cb3
         )
         external_sample_map_with_no_pid = {
             v: k for k, v in internal_sample_map_with_no_pid.items()
@@ -135,37 +130,22 @@
         ext_sample_id_to_pid = {}
 
         unlinked_participants = await self.ptable.get_id_map_by_external_ids(
-<<<<<<< HEAD
-            list(samples_with_no_participant_id.keys()), allow_missing=True
-        )
-        external_participant_ids_to_add = set(
-            samples_with_no_participant_id.keys()
-=======
             list(external_sample_map_with_no_pid.keys()),
             project=self.connection.project,
             allow_missing=True,
         )
         external_participant_ids_to_add = set(
             external_sample_map_with_no_pid.keys()
->>>>>>> eb928cb3
         ) - set(unlinked_participants.keys())
 
         async with self.connection.connection.transaction():
             sample_ids_to_update = {
-<<<<<<< HEAD
-                samples_with_no_participant_id[external_id]: pid
-=======
                 external_sample_map_with_no_pid[external_id]: pid
->>>>>>> eb928cb3
                 for external_id, pid in unlinked_participants.items()
             }
 
             for external_id in external_participant_ids_to_add:
-<<<<<<< HEAD
-                sample_id = samples_with_no_participant_id[external_id]
-=======
                 sample_id = external_sample_map_with_no_pid[external_id]
->>>>>>> eb928cb3
                 participant_id = await self.ptable.create_participant(
                     external_id=external_id
                 )
@@ -219,13 +199,9 @@
                 extra_participants_method != ExtraParticipantImporterHandler.FAIL
             )
             external_pid_map = await self.ptable.get_id_map_by_external_ids(
-<<<<<<< HEAD
-                list(external_participant_ids), allow_missing=allow_missing_participants
-=======
                 list(external_participant_ids),
                 project=self.connection.project,
                 allow_missing=allow_missing_participants,
->>>>>>> eb928cb3
             )
             if extra_participants_method == ExtraParticipantImporterHandler.ADD:
                 missing_participant_eids = external_participant_ids - set(
