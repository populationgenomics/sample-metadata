<<<<<<< HEAD
# pylint: disable=invalid-name
from typing import Dict
=======
from collections import defaultdict
from enum import Enum
from typing import Dict, List, Tuple, Optional
>>>>>>> 7cbf6c99

from db.python.layers.base import BaseLayer
from db.python.layers.family import FamilyLayer
from db.python.tables.family import FamilyTable
from db.python.tables.family_participant import FamilyParticipantTable
from db.python.tables.participant import ParticipantTable
from db.python.tables.participant_phenotype import ParticipantPhenotypeTable
from db.python.tables.sample import SampleTable


class ExtraParticipantImporterHandler(Enum):
    """How to handle extra participants during metadata import"""

    FAIL = 'fail'
    IGNORE = 'ignore'
    ADD = 'add'


class SeqrMetadataKeys(Enum):
    """Describes keys for Seqr individual metadata template"""

    FAMILY_ID = 'Family ID'
    INDIVIDUAL_ID = 'Individual ID'
    HPO_TERMS_PRESENT = 'HPO Terms (present)'
    HPO_TERMS_ABSENT = 'HPO Terms (absent)'
    BIRTH_YEAR = 'Birth Year'
    DEATH_YEAR = 'Death Year'
    AGE_OF_ONSET = 'Age of Onset'
    INDIVIDUAL_NOTES = 'Individual Notes'
    CONSANGUINITY = 'Consanguinity'
    OTHER_AFFECTED_RELATIVES = 'Other Affected Relatives'
    EXPECTED_MODE_OF_INHERITANCE = 'Expected Mode of Inheritance'
    FERTILITY_MEDICATIONS = 'Fertility medications'
    INTRAUTERINE_INSEMINATION = 'Intrauterine insemination'
    IN_VITRO_FERTILIZATION = 'In vitro fertilization'
    INTRA_CYTOPLASMIC_SPERM_INJECTION = 'Intra-cytoplasmic sperm injection'
    GESTATIONAL_SURROGACY = 'Gestational surrogacy'
    DONOR_EGG = 'Donor egg'
    DONOR_SPERM = 'Donor sperm'
    MATERNAL_ANCESTRY = 'Maternal Ancestry'
    PATERNAL_ANCESTRY = 'Paternal Ancestry'
    PRE_DISCOVERY_OMIM_DISORDERS = 'Pre-discovery OMIM disorders'
    PREVIOUSLY_TESTED_GENES = 'Previously Tested Genes'
    CANDIDATE_GENES = 'Candidate Genes'

    @staticmethod
    def get_ordered_headers():
        """Get ordered headers for OUTPUT"""
        return [
            SeqrMetadataKeys.FAMILY_ID,
            SeqrMetadataKeys.INDIVIDUAL_ID,
            SeqrMetadataKeys.HPO_TERMS_PRESENT,
            SeqrMetadataKeys.HPO_TERMS_ABSENT,
            SeqrMetadataKeys.BIRTH_YEAR,
            SeqrMetadataKeys.DEATH_YEAR,
            SeqrMetadataKeys.AGE_OF_ONSET,
            SeqrMetadataKeys.INDIVIDUAL_NOTES,
            SeqrMetadataKeys.CONSANGUINITY,
            SeqrMetadataKeys.OTHER_AFFECTED_RELATIVES,
            SeqrMetadataKeys.EXPECTED_MODE_OF_INHERITANCE,
            SeqrMetadataKeys.FERTILITY_MEDICATIONS,
            SeqrMetadataKeys.INTRAUTERINE_INSEMINATION,
            SeqrMetadataKeys.IN_VITRO_FERTILIZATION,
            SeqrMetadataKeys.INTRA_CYTOPLASMIC_SPERM_INJECTION,
            SeqrMetadataKeys.GESTATIONAL_SURROGACY,
            SeqrMetadataKeys.DONOR_EGG,
            SeqrMetadataKeys.DONOR_SPERM,
            SeqrMetadataKeys.MATERNAL_ANCESTRY,
            SeqrMetadataKeys.PATERNAL_ANCESTRY,
            SeqrMetadataKeys.PRE_DISCOVERY_OMIM_DISORDERS,
            SeqrMetadataKeys.PREVIOUSLY_TESTED_GENES,
            SeqrMetadataKeys.CANDIDATE_GENES,
        ]

    @staticmethod
    def get_storeable_keys():
        """
        Get list of keys that we'll store in participant phenotype db
        """
        return [
            SeqrMetadataKeys.HPO_TERMS_PRESENT,
            SeqrMetadataKeys.HPO_TERMS_ABSENT,
            SeqrMetadataKeys.BIRTH_YEAR,
            SeqrMetadataKeys.DEATH_YEAR,
            SeqrMetadataKeys.AGE_OF_ONSET,
            SeqrMetadataKeys.INDIVIDUAL_NOTES,
            SeqrMetadataKeys.CONSANGUINITY,
            SeqrMetadataKeys.OTHER_AFFECTED_RELATIVES,
            SeqrMetadataKeys.EXPECTED_MODE_OF_INHERITANCE,
            SeqrMetadataKeys.FERTILITY_MEDICATIONS,
            SeqrMetadataKeys.INTRAUTERINE_INSEMINATION,
            SeqrMetadataKeys.IN_VITRO_FERTILIZATION,
            SeqrMetadataKeys.INTRA_CYTOPLASMIC_SPERM_INJECTION,
            SeqrMetadataKeys.GESTATIONAL_SURROGACY,
            SeqrMetadataKeys.DONOR_EGG,
            SeqrMetadataKeys.DONOR_SPERM,
            SeqrMetadataKeys.MATERNAL_ANCESTRY,
            SeqrMetadataKeys.PATERNAL_ANCESTRY,
            SeqrMetadataKeys.PRE_DISCOVERY_OMIM_DISORDERS,
            SeqrMetadataKeys.PREVIOUSLY_TESTED_GENES,
            SeqrMetadataKeys.CANDIDATE_GENES,
        ]


class ParticipantLayer(BaseLayer):
    """Layer for more complex sample logic"""

    def __init__(self, connection):
        super().__init__(connection)
        self.ptable = ParticipantTable(connection=connection)

    async def fill_in_missing_participants(self):
        """Update the sequencing status from the internal sample id"""
        sample_table = SampleTable(connection=self.connection)

<<<<<<< HEAD
        samples_with_no_pids_by_internal_id: Dict[
            int, str
        ] = await sample_table.get_sample_with_missing_participants_by_internal_id(
            self.connection.project
=======
        # { external_id: internal_id }
        samples_with_no_participant_id: Dict[str, int] = dict(
            await sample_table.samples_with_missing_participants()
>>>>>>> 7cbf6c99
        )
        samples_with_no_pid_by_external_id: Dict[str, int] = {
            v: k for k, v in samples_with_no_pids_by_internal_id.items()
        }
        ext_sample_id_to_pid = {}

        unlinked_participants = await self.ptable.get_id_map_by_external_ids(
            list(samples_with_no_participant_id.keys()), allow_missing=True
        )
        external_participant_ids_to_add = set(
            samples_with_no_participant_id.keys()
        ) - set(unlinked_participants.keys())

        async with self.connection.connection.transaction():
<<<<<<< HEAD
            sample_ids_to_update = {}
            for external_id, sample_id in samples_with_no_pid_by_external_id.items():
                participant_id = await participant_table.create_participant(
=======
            sample_ids_to_update = {
                samples_with_no_participant_id[external_id]: pid
                for external_id, pid in unlinked_participants.items()
            }

            for external_id in external_participant_ids_to_add:
                sample_id = samples_with_no_participant_id[external_id]
                participant_id = await self.ptable.create_participant(
>>>>>>> 7cbf6c99
                    external_id=external_id
                )
                ext_sample_id_to_pid[external_id] = participant_id
                sample_ids_to_update[sample_id] = participant_id

            await sample_table.update_many_participant_ids(
                list(sample_ids_to_update.keys()), list(sample_ids_to_update.values())
            )

        return f'Updated {len(sample_ids_to_update)} records'

    async def generic_individual_metadata_importer(
        self,
        headers: List[str],
        rows: List[List[str]],
        extra_participants_method: ExtraParticipantImporterHandler = ExtraParticipantImporterHandler.FAIL,
    ):
        """
        Import individual level metadata,
        currently only imports seqr metadata fields.
        """
        # pylint: disable=too-many-locals
        # currently only does the seqr metadata template

        # filter to non-comment rows
        async with self.connection.connection.transaction():
            pptable = ParticipantPhenotypeTable(self.connection)

            self._validate_individual_metadata_headers(headers)

            lheaders_to_idx_map = {h.lower(): idx for idx, h in enumerate(headers)}

            participant_id_field_idx = lheaders_to_idx_map[
                SeqrMetadataKeys.INDIVIDUAL_ID.value.lower()
            ]
            family_id_field_indx = lheaders_to_idx_map[
                SeqrMetadataKeys.FAMILY_ID.value.lower()
            ]
            self._validate_individual_metadata_participant_ids(
                rows=rows, participant_id_field_indx=participant_id_field_idx
            )

            external_participant_ids = {row[participant_id_field_idx] for row in rows}
            # TODO: determine better way to add persons if they're not here, if we add them here
            #       we risk when the samples are added, we might not link them correctly.
            # will throw if missing external ids

            # we'll allow missing (from the db) participants if we're going to add them
            allow_missing_participants = (
                extra_participants_method != ExtraParticipantImporterHandler.FAIL
            )
            external_pid_map = await self.ptable.get_id_map_by_external_ids(
                list(external_participant_ids), allow_missing=allow_missing_participants
            )
            if extra_participants_method == ExtraParticipantImporterHandler.ADD:
                missing_participant_eids = external_participant_ids - set(
                    external_pid_map.keys()
                )
                for ex_pid in missing_participant_eids:
                    external_pid_map[ex_pid] = await self.ptable.create_participant(
                        external_id=ex_pid, project=self.connection.project
                    )
            elif extra_participants_method == ExtraParticipantImporterHandler.IGNORE:
                rows = [
                    row
                    for row in rows
                    if row[participant_id_field_idx] in external_pid_map
                ]

            internal_to_external_pid_map = {v: k for k, v in external_pid_map.items()}
            pids = list(external_pid_map.values())

            # we're going to verify the family identifier if specified (and known) is correct
            # then we'll insert a row in the FamilyParticipant if unknown (by SM) and specified

            ftable = FamilyTable(self.connection)
            fptable = FamilyParticipantTable(self.connection)

            provided_pid_to_external_family = {
                external_pid_map[row[participant_id_field_idx]]: row[
                    family_id_field_indx
                ]
                for row in rows
                if row[family_id_field_indx]
            }

            external_family_ids = set(provided_pid_to_external_family.values())
            # check that all the family ids actually line up
            _, pid_to_internal_family = await fptable.get_participant_family_map(pids)
            fids = set(pid_to_internal_family.values())
            fmap_by_internal = await ftable.get_id_map_by_internal_ids(list(fids))
            fmap_from_external = await ftable.get_id_map_by_external_ids(
                list(external_family_ids), allow_missing=True
            )
            fmap_by_external = {
                **fmap_from_external,
                **{v: k for k, v in fmap_by_internal.items()},
            }
            missing_family_ids = external_family_ids - set(fmap_by_external.keys())

            family_persons_to_insert: List[Tuple[str, int]] = []
            incompatible_familes: List[str] = []
            for pid, external_family_id in provided_pid_to_external_family.items():
                if pid in pid_to_internal_family:
                    # we know the family
                    family_id = pid_to_internal_family[pid]
                    known_external_fid = fmap_by_internal[family_id]
                    if known_external_fid != external_family_id:
                        external_pid = internal_to_external_pid_map.get(pid, pid)
                        incompatible_familes.append(
                            f'{external_pid} (expected: {known_external_fid}, received: {external_family_id})'
                        )
                    # else: we're all gravy
                else:
                    # we can insert the family
                    # we'd have to INSERT the families, we'll use the
                    family_persons_to_insert.append((external_family_id, pid))

            if len(incompatible_familes) > 0:
                raise ValueError(
                    f'Specified family IDs for participants did not match what SM already knows, '
                    f'please update these in the SM database before proceeding: {", ".join(incompatible_familes)}'
                )

            if len(missing_family_ids) > 0:
                # they might not be missing
                for external_family_id in missing_family_ids:
                    new_pid = await ftable.create_family(
                        external_id=external_family_id,
                        description=None,
                        coded_phenotype=None,
                    )
                    fmap_by_internal[new_pid] = external_family_id
                    fmap_by_external[external_family_id] = new_pid

            if len(family_persons_to_insert) > 0:
                formed_rows = [
                    {
                        'family_id': fmap_by_external[external_family_id],
                        'participant_id': pid,
                        'sex': 0,
                        'affected': 0,
                    }
                    for external_family_id, pid in family_persons_to_insert
                ]
                await fptable.create_rows(formed_rows)

            storeable_keys = [k.value for k in SeqrMetadataKeys.get_storeable_keys()]
            insertable_rows = self._prepare_individual_metadata_insertable_rows(
                storeable_keys=storeable_keys,
                lheaders_to_idx_map=lheaders_to_idx_map,
                participant_id_field_idx=participant_id_field_idx,
                pid_map=external_pid_map,
                rows=rows,
            )

            await pptable.add_key_value_rows(insertable_rows)
            return True

    async def get_seqr_individual_template(
        self,
        project: int,
        external_participant_ids: Optional[List[str]] = None,
        # pylint: disable=invalid-name
        replace_with_participant_external_ids=True,
        replace_with_family_external_ids=True,
    ) -> List[List[str]]:
        """Get seqr individual level metadata template as List[List[str]]"""
        pptable = ParticipantPhenotypeTable(self.connection)
        internal_to_external_pid_map = {}
        internal_to_external_fid_map = {}

        if external_participant_ids:
            pids = await self.ptable.get_id_map_by_external_ids(
                external_participant_ids, allow_missing=False
            )
            pid_to_features = await pptable.get_key_value_rows_for_participant_ids(
                participant_ids=list(pids.values())
            )
            if replace_with_participant_external_ids:
                internal_to_external_pid_map = {v: k for k, v in pids.items()}
        else:
            pid_to_features = await pptable.get_key_value_rows_for_all_participants(
                project=project
            )
            if replace_with_participant_external_ids:
                internal_to_external_pid_map = (
                    await self.ptable.get_id_map_by_internal_ids(
                        list(pid_to_features.keys())
                    )
                )

        flayer = FamilyLayer(self.connection)
        pid_to_fid = await flayer.get_participant_family_map(
            list(internal_to_external_pid_map.keys())
        )
        if replace_with_family_external_ids:
            ftable = FamilyTable(self.connection)
            internal_to_external_fid_map = await ftable.get_id_map_by_internal_ids(
                list(set(pid_to_fid.values()))
            )

        headers = [k.value for k in SeqrMetadataKeys.get_ordered_headers()]
        lheaders = [h.lower() for h in headers]
        rows: List[List[str]] = [headers]
        for pid, d in pid_to_features.items():
            d[SeqrMetadataKeys.INDIVIDUAL_ID.value] = internal_to_external_pid_map.get(
                pid, str(pid)
            )
            fid = pid_to_fid.get(pid, '<unknown>')
            d[SeqrMetadataKeys.FAMILY_ID.value] = internal_to_external_fid_map.get(
                fid, fid
            )
            ld = {k.lower(): v for k, v in d.items()}
            rows.append([ld.get(h, '') for h in lheaders])

        return rows

    @staticmethod
    def _validate_individual_metadata_headers(headers):

        lheader_set = set(h.lower() for h in headers)
        mandatory_keys = [SeqrMetadataKeys.INDIVIDUAL_ID.value]
        missing_keys = [h for h in mandatory_keys if h.lower() not in lheader_set]
        if len(missing_keys) > 0:
            missing_keys_str = ', '.join(missing_keys)
            raise ValueError(
                f'Import did not include mandatory keys: {missing_keys_str}'
            )

        recognised_keys = set(k.value.lower() for k in SeqrMetadataKeys)
        unrecognised_keys = [h for h in headers if h.lower() not in recognised_keys]
        if len(unrecognised_keys) > 0:
            unrecognised_keys_str = ', '.join(unrecognised_keys)
            raise ValueError(
                f'Import did not recognise the keys {unrecognised_keys_str}'
            )

    @staticmethod
    def _validate_individual_metadata_participant_ids(rows, participant_id_field_indx):
        # validate persons
        external_id_to_row_number = defaultdict(list)
        for idx, row in enumerate(rows):
            external_id_to_row_number[row[participant_id_field_indx]].append(idx + 1)

        pids_with_duplicates = {
            eid: rownumbers
            for eid, rownumbers in external_id_to_row_number.items()
            if len(rownumbers) > 1
        }

        if len(pids_with_duplicates) > 0:
            raise ValueError(
                f'There were duplicate participants for {{external_id: row_numbers}}: {pids_with_duplicates}'
            )

        if '' in pids_with_duplicates or None in pids_with_duplicates:
            rows_with_empty_pids = sorted(
                row_numbers
                for k in ('', None)
                for row_numbers in pids_with_duplicates[k]
                if k in pids_with_duplicates
            )
            raise ValueError(
                f'Empty values found for participants in rows {rows_with_empty_pids}'
            )

    @staticmethod
    def _prepare_individual_metadata_insertable_rows(
        storeable_keys: List[str],
        lheaders_to_idx_map: Dict[str, int],
        participant_id_field_idx: int,
        pid_map: Dict[str, int],
        rows: List[List[str]],
    ):
        # do all the matching in lowercase space, but store in regular case space
        # pylint: disable=invalid-name
        storeable_header_col_number_tuples: List[Tuple[str, int]] = [
            (k, lheaders_to_idx_map[k.lower()])
            for k in storeable_keys
            if k.lower() in lheaders_to_idx_map
        ]

        # List of (PersonId, Key, value) to insert into the participant_phenotype table
        insertable_rows: List[Tuple[int, str, any]] = []

        for row in rows:
            external_participant_id = row[participant_id_field_idx]
            participant_id = pid_map[external_participant_id]

            for header_key, col_number in storeable_header_col_number_tuples:
                value = row[col_number]
                if value:
                    insertable_rows.append((participant_id, header_key, value))

        return insertable_rows<|MERGE_RESOLUTION|>--- conflicted
+++ resolved
@@ -1,11 +1,8 @@
-<<<<<<< HEAD
 # pylint: disable=invalid-name
-from typing import Dict
-=======
+from typing import Dict, List, Tuple, Optional
+
 from collections import defaultdict
 from enum import Enum
-from typing import Dict, List, Tuple, Optional
->>>>>>> 7cbf6c99
 
 from db.python.layers.base import BaseLayer
 from db.python.layers.family import FamilyLayer
@@ -121,44 +118,34 @@
         """Update the sequencing status from the internal sample id"""
         sample_table = SampleTable(connection=self.connection)
 
-<<<<<<< HEAD
-        samples_with_no_pids_by_internal_id: Dict[
-            int, str
-        ] = await sample_table.get_sample_with_missing_participants_by_internal_id(
-            self.connection.project
-=======
+        # TODO: resolve merge conflict here
         # { external_id: internal_id }
-        samples_with_no_participant_id: Dict[str, int] = dict(
-            await sample_table.samples_with_missing_participants()
->>>>>>> 7cbf6c99
+        internal_sample_map_with_no_pid = dict(
+            await sample_table.get_sample_with_missing_participants_by_internal_id(
+                project=self.connection.project
+            )
         )
-        samples_with_no_pid_by_external_id: Dict[str, int] = {
-            v: k for k, v in samples_with_no_pids_by_internal_id.items()
+        external_sample_map_with_no_pid = {
+            v: k for k, v in internal_sample_map_with_no_pid.items()
         }
         ext_sample_id_to_pid = {}
 
         unlinked_participants = await self.ptable.get_id_map_by_external_ids(
-            list(samples_with_no_participant_id.keys()), allow_missing=True
+            list(external_sample_map_with_no_pid.keys()), allow_missing=True
         )
         external_participant_ids_to_add = set(
-            samples_with_no_participant_id.keys()
+            external_sample_map_with_no_pid.keys()
         ) - set(unlinked_participants.keys())
 
         async with self.connection.connection.transaction():
-<<<<<<< HEAD
-            sample_ids_to_update = {}
-            for external_id, sample_id in samples_with_no_pid_by_external_id.items():
-                participant_id = await participant_table.create_participant(
-=======
             sample_ids_to_update = {
-                samples_with_no_participant_id[external_id]: pid
+                external_sample_map_with_no_pid[external_id]: pid
                 for external_id, pid in unlinked_participants.items()
             }
 
             for external_id in external_participant_ids_to_add:
-                sample_id = samples_with_no_participant_id[external_id]
+                sample_id = external_sample_map_with_no_pid[external_id]
                 participant_id = await self.ptable.create_participant(
->>>>>>> 7cbf6c99
                     external_id=external_id
                 )
                 ext_sample_id_to_pid[external_id] = participant_id
