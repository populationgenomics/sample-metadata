from datetime import datetime
from typing import List, Optional, Set, Tuple

from db.python.connect import DbBase, NotFoundError  # , to_db_json
from db.python.tables.project import ProjectId
from models.enums import AnalysisStatus, AnalysisType
from models.models.analysis import Analysis


class AnalysisTable(DbBase):
    """
    Capture Analysis table operations and queries
    """

    table_name = 'analysis'

    async def get_project_ids_for_analysis_ids(
        self, analysis_ids: List[int]
    ) -> Set[ProjectId]:
        """Get project IDs for sampleIds (mostly for checking auth)"""
        _query = (
            'SELECT project FROM analysis WHERE id in :analysis_ids GROUP BY project'
        )
        rows = await self.connection.fetch_all(_query, {'analysis_ids': analysis_ids})
        return set(r['project'] for r in rows)

    async def insert_analysis(
        self,
        analysis_type: AnalysisType,
        status: AnalysisStatus,
        sample_ids: List[int],
        output: str = None,
        author: str = None,
        project: ProjectId = None,
    ) -> int:
        """
        Create a new sample, and add it to database
        """
        async with self.connection.transaction():

            kv_pairs = [
                ('type', analysis_type.value),
                ('status', status.value),
                ('output', output),
                ('author', author or self.author),
                ('project', project or self.project),
            ]

            if status == AnalysisStatus.COMPLETED:
                kv_pairs.append(('timestamp_completed', datetime.utcnow()))

            kv_pairs = [(k, v) for k, v in kv_pairs if v is not None]
            keys = [k for k, _ in kv_pairs]
            cs_keys = ', '.join(keys)
            cs_id_keys = ', '.join(f':{k}' for k in keys)
            _query = f"""\
INSERT INTO analysis
    ({cs_keys})
VALUES ({cs_id_keys}) RETURNING id;"""

            id_of_new_analysis = await self.connection.execute(
                _query,
                dict(kv_pairs),
            )

            await self.add_samples_to_analysis(id_of_new_analysis, sample_ids)

        return id_of_new_analysis

    async def add_samples_to_analysis(self, analysis_id: int, sample_ids: List[int]):
        """Add samples to an analysis (through the linked table)"""
        _query = (
            'INSERT INTO analysis_sample (analysis_id, sample_id) VALUES (:aid, :sid)'
        )

        values = map(lambda sid: {'aid': analysis_id, 'sid': sid}, sample_ids)
        await self.connection.execute_many(_query, list(values))

    async def update_analysis(
        self,
        analysis_id: int,
        status: AnalysisStatus,
        output: Optional[str] = None,
        author: Optional[str] = None,
    ):
        """
        Update the status of an analysis, set timestamp_completed if relevant
        """

        fields = {'status': status.value, 'author': self.author or author}
        if status == AnalysisStatus.COMPLETED:
            fields['timestamp_completed'] = datetime.utcnow()
        if output:
            fields['output'] = output

        fields_str = ', '.join(f'{key} = :{key}' for key in fields)

        _query = f'UPDATE analysis SET {fields_str} WHERE id = :analysis_id'

        await self.connection.execute(_query, {**fields, 'analysis_id': analysis_id})

    async def get_latest_complete_analysis_for_type(
        self, project: ProjectId, analysis_type: AnalysisType
    ):
        """Find the most recent completed analysis for some analysis type"""
        _query = """
SELECT a.id as id, a.type as type, a.status as status,
        a.output as output, a_s.sample_id as sample_id,
        a.project as project
FROM analysis_sample a_s
INNER JOIN analysis a ON a_s.analysis_id = a.id
WHERE a.id = (
    SELECT id FROM analysis
    WHERE type = :type AND project = :project AND status = 'completed' AND timestamp_completed IS NOT NULL
    ORDER BY timestamp_completed DESC
    LIMIT 1
)"""
        values = {'project': project, 'type': analysis_type.value}
        rows = await self.connection.fetch_all(_query, values)
        if len(rows) == 0:
            return NotFoundError(
                f"Couldn't find any analysis with type {analysis_type.value}"
            )
        a = Analysis.from_db(**dict(rows[0]))
        # .from_db maps 'sample_id' -> sample_ids
        for row in rows[1:]:
            a.sample_ids.append(row['sample_id'])

        return a

    async def get_all_sample_ids_without_analysis_type(
        self, analysis_type: AnalysisType, project: ProjectId
    ):
        """
        Find all the samples in the sample_id list that a
        """
        _query = """
SELECT s.id FROM sample s
WHERE s.project = :project AND
      id NOT IN (
          SELECT a_s.sample_id FROM analysis_sample a_s
          LEFT JOIN analysis a ON a_s.analysis_id = a.id
          WHERE a.type = :analysis_type
      )
;"""

        rows = await self.connection.fetch_all(
            _query,
            {'analysis_type': analysis_type.value, 'project': project or self.project},
        )
        return [row[0] for row in rows]

    async def get_incomplete_analyses(self, project: ProjectId) -> List[Analysis]:
        """
        Gets details of analysis with status queued or in-progress
        """
        _query = f"""
SELECT a.id as id, a.type as type, a.status as status,
        a.output as output, a_s.sample_id as sample_id,
        a.project as project
FROM analysis_sample a_s
INNER JOIN analysis a ON a_s.analysis_id = a.id
WHERE a.project = :project AND (a.status='queued' OR a.status='in-progress')
"""
        rows = await self.connection.fetch_all(
            _query, {'project': project or self.project}
        )
        analysis_by_id = {}
        for row in rows:
            aid = row['id']
            if aid not in analysis_by_id:
                analysis_by_id[aid] = Analysis.from_db(**dict(row))
            else:
                analysis_by_id[aid].sample_ids.append(row['sample_id'])

        return list(analysis_by_id.values())

    async def get_latest_complete_analysis_for_samples_by_type(
        self, analysis_type: AnalysisType, sample_ids: List[int]
    ) -> List[Analysis]:
<<<<<<< HEAD
        """Get the latest complete analysis for samples (one per sample)"""
=======
        """
        Gets details of analysis with status "completed", one per
        sample with the most recent timestamp
        """
        _query = f"""
SELECT
    a.id as id, a.type as type, a.status as status, a.output as output,
    a_s.sample_id as sample_id, a.timestamp_completed as timestamp_completed,
    a.project as project
FROM analysis_sample a_s
INNER JOIN analysis a ON a_s.analysis_id = a.id
WHERE a.status = 'completed' AND a.project = :project
AND a.timestamp_completed = (
    SELECT a2.timestamp_completed
    FROM analysis a2
    LEFT JOIN analysis_sample a_s2 ON a_s2.analysis_id = a2.id
    WHERE a_s2.sample_id = a_s.sample_id
    {'AND a2.type = :analysis_type' if analysis_type else ''}
    ORDER BY timestamp_completed
    DESC LIMIT 1
);"""
        values = {'project': project or self.project}
        if analysis_type:
            values['analysis_type'] = analysis_type
        rows = await self.connection.fetch_all(_query, values)
        analysis_by_id = {}
        for row in rows:
            aid = row['id']
            if aid not in analysis_by_id:
                analysis_by_id[aid] = Analysis.from_db(**dict(row))
            else:
                analysis_by_id[aid].sample_ids.append(row['sample_id'])

        return list(analysis_by_id.values())

    async def get_latest_complete_gvcfs_for_samples(
        self, sample_ids: List[int], allow_missing=True
    ) -> List[Analysis]:
        """Get latest complete gvcfs for samples (one per sample)"""
>>>>>>> 7cbf6c99
        _query = """
SELECT a.id AS id, a.type as type, a.status as status, a.output as output,
a.project as project, a_s.sample_id as sample_id, a.timestamp_completed as timestamp_completed
FROM analysis a
LEFT JOIN analysis_sample a_s ON a_s.analysis_id = a.id
WHERE a.type = :type AND a.timestamp_completed IS NOT NULL AND a_s.sample_id in :sample_ids
ORDER BY a.timestamp_completed DESC
        """
        expected_type = (AnalysisType.GVCF, AnalysisType.CRAM, AnalysisType.QC)
        if analysis_type not in expected_type:
            expected_types_str = ', '.join(a.value for a in expected_type)
            raise ValueError(
                f'Received analysis type "{analysis_type.value}", received {expected_types_str}'
            )

        values = {'sample_ids': sample_ids, 'type': analysis_type.value}
        rows = await self.connection.fetch_all(_query, values)
        seen_sample_ids = set()
        analyses: List[Analysis] = []
        for row in rows:
            if row['sample_id'] in seen_sample_ids:
                continue
            seen_sample_ids.add(row['sample_id'])
            analyses.append(Analysis.from_db(**row))

        # reverse after timestamp_completed
        return analyses[::-1]

    async def get_analysis_by_id(self, analysis_id: int) -> Tuple[ProjectId, Analysis]:
        """Get analysis object by analysis_id"""
        _query = """
SELECT a.id as id, a.type as type, a.status as status,
a.output as output, a.project as project, a_s.sample_id as sample_id,
a.timestamp_completed as timestamp_completed
FROM analysis a
LEFT JOIN analysis_sample a_s ON a_s.analysis_id = a.id
WHERE a.id = :analysis_id
"""
        rows = await self.connection.fetch_all(_query, {'analysis_id': analysis_id})
        if len(rows) == 0:
            raise NotFoundError(f"Couldn't find analysis with id = {analysis_id}")

        project = rows[0].get('project')

        a = Analysis.from_db(**dict(rows[0]))
        for row in rows[1:]:
            a.sample_ids.append(row['sample_id'])

<<<<<<< HEAD
        return project, a
=======
        return a

    async def get_sample_cram_path_map_for_seqr(self, project: int):
        """Get (ext_sample_id, cram_path, internal_id) map"""
        _query = """
SELECT s.external_id, a.output, s.id
FROM analysis a
INNER JOIN analysis_sample a_s ON a_s.analysis_id = a.id
INNER JOIN sample s ON a_s.sample_id = s.id
WHERE a.type = 'cram' AND a.status = 'completed' AND s.project = :project
"""

        rows = await self.connection.fetch_all(_query, {'project': project})

        return list(map(list, rows))
>>>>>>> 7cbf6c99
<|MERGE_RESOLUTION|>--- conflicted
+++ resolved
@@ -1,4 +1,5 @@
 from datetime import datetime
+from itertools import groupby
 from typing import List, Optional, Set, Tuple
 
 from db.python.connect import DbBase, NotFoundError  # , to_db_json
@@ -178,49 +179,7 @@
     async def get_latest_complete_analysis_for_samples_by_type(
         self, analysis_type: AnalysisType, sample_ids: List[int]
     ) -> List[Analysis]:
-<<<<<<< HEAD
         """Get the latest complete analysis for samples (one per sample)"""
-=======
-        """
-        Gets details of analysis with status "completed", one per
-        sample with the most recent timestamp
-        """
-        _query = f"""
-SELECT
-    a.id as id, a.type as type, a.status as status, a.output as output,
-    a_s.sample_id as sample_id, a.timestamp_completed as timestamp_completed,
-    a.project as project
-FROM analysis_sample a_s
-INNER JOIN analysis a ON a_s.analysis_id = a.id
-WHERE a.status = 'completed' AND a.project = :project
-AND a.timestamp_completed = (
-    SELECT a2.timestamp_completed
-    FROM analysis a2
-    LEFT JOIN analysis_sample a_s2 ON a_s2.analysis_id = a2.id
-    WHERE a_s2.sample_id = a_s.sample_id
-    {'AND a2.type = :analysis_type' if analysis_type else ''}
-    ORDER BY timestamp_completed
-    DESC LIMIT 1
-);"""
-        values = {'project': project or self.project}
-        if analysis_type:
-            values['analysis_type'] = analysis_type
-        rows = await self.connection.fetch_all(_query, values)
-        analysis_by_id = {}
-        for row in rows:
-            aid = row['id']
-            if aid not in analysis_by_id:
-                analysis_by_id[aid] = Analysis.from_db(**dict(row))
-            else:
-                analysis_by_id[aid].sample_ids.append(row['sample_id'])
-
-        return list(analysis_by_id.values())
-
-    async def get_latest_complete_gvcfs_for_samples(
-        self, sample_ids: List[int], allow_missing=True
-    ) -> List[Analysis]:
-        """Get latest complete gvcfs for samples (one per sample)"""
->>>>>>> 7cbf6c99
         _query = """
 SELECT a.id AS id, a.type as type, a.status as status, a.output as output,
 a.project as project, a_s.sample_id as sample_id, a.timestamp_completed as timestamp_completed
@@ -269,12 +228,11 @@
         for row in rows[1:]:
             a.sample_ids.append(row['sample_id'])
 
-<<<<<<< HEAD
         return project, a
-=======
-        return a
-
-    async def get_sample_cram_path_map_for_seqr(self, project: int):
+
+    async def get_sample_cram_path_map_for_seqr(
+        self, project: ProjectId
+    ) -> List[List[str]]:
         """Get (ext_sample_id, cram_path, internal_id) map"""
         _query = """
 SELECT s.external_id, a.output, s.id
@@ -282,9 +240,11 @@
 INNER JOIN analysis_sample a_s ON a_s.analysis_id = a.id
 INNER JOIN sample s ON a_s.sample_id = s.id
 WHERE a.type = 'cram' AND a.status = 'completed' AND s.project = :project
+ORDER BY a.timestamp_completed DESC
 """
 
         rows = await self.connection.fetch_all(_query, {'project': project})
-
-        return list(map(list, rows))
->>>>>>> 7cbf6c99
+        # 1 per analysis
+        return [
+            list(list(g_rows)[0]) for _, g_rows in groupby(rows, lambda seq: seq['id'])
+        ]