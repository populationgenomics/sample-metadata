--- conflicted
+++ resolved
@@ -1,202 +1,201 @@
 <?xml version="1.1" encoding="UTF-8" standalone="no"?>
 <databaseChangeLog xmlns="http://www.liquibase.org/xml/ns/dbchangelog" xmlns:ext="http://www.liquibase.org/xml/ns/dbchangelog-ext" xmlns:pro="http://www.liquibase.org/xml/ns/pro" xmlns:xsi="http://www.w3.org/2001/XMLSchema-instance" xsi:schemaLocation="http://www.liquibase.org/xml/ns/dbchangelog-ext http://www.liquibase.org/xml/ns/dbchangelog/dbchangelog-ext.xsd http://www.liquibase.org/xml/ns/pro http://www.liquibase.org/xml/ns/pro/liquibase-pro-4.1.xsd http://www.liquibase.org/xml/ns/dbchangelog http://www.liquibase.org/xml/ns/dbchangelog/dbchangelog-4.1.xsd">
-<<<<<<< HEAD
-    <changeSet author="michael.franklin" id="2021-08-12-dbrefactor">
-
-        <!-- Project settings -->
-        <createTable tableName="project">
-            <column name="id" type="INT" autoIncrement="true">
-                <constraints primaryKey="true" nullable="false" />
-            </column>
-            <column name="name" type="VARCHAR(64)">
-                <constraints unique="true" nullable="false" />
-            </column>
-            <column name="author" type="VARCHAR(255)">
-                <constraints nullable="false" />
-            </column>
-
-        </createTable>
-
-        <!-- Participants -->
-        <createTable tableName="participant">
-            <column name="id" type="INT" autoIncrement="true">
-                <constraints primaryKey="true" nullable="false" />
-            </column>
-            <column name="external_id" type="VARCHAR(255)">
-                <constraints nullable="false" />
-            </column>
-            <column name="project" type="INT">
-                <constraints nullable="false" foreignKeyName="fk_project_participant" references="project(id)" />
-            </column>
-            <!-- Record keeping -->
-            <column name="author" type="VARCHAR(255)">
-                <constraints nullable="false" />
-            </column>
-        </createTable>
-        <addUniqueConstraint
-            columnNames="project,external_id"
-            tableName="participant"
-            constraintName="UK_PARTICIPANT_SAMPLE_EXTERNALID"
-            validate="true"
-        />
-        <!-- Samples -->
-        <createTable tableName="sample">
-            <column name="id" type="INT" autoIncrement="true">
-                <constraints primaryKey="true" nullable="false" />
-            </column>
-            <column name="external_id" type="VARCHAR(255)">
-                <constraints nullable="false" />
-            </column>
-            <column name="project" type="INT">
-                <constraints nullable="false" foreignKeyName="fk_project_sample" references="project(id)" />
-            </column>
-            <column name="participant_id" type="INT">
-                <constraints nullable="true" foreignKeyName="fk_participant_sample" references="participant(id)"/>
-            </column>
-            <column name="active" type="BOOLEAN" />
-            <column name="meta" type="JSON" />
-            <column name="type" type="ENUM('blood', 'saliva')" />
-
-            <!-- Record keeping -->
-            <column name="author" type="VARCHAR(255)">
-                <constraints nullable="false" />
-            </column>
-        </createTable>
-        <addUniqueConstraint
-            columnNames="project,external_id"
-            tableName="sample"
-            constraintName="UK_SAMPLE_PROJECT_EXTERNALID"
-            validate="true"
-        />
-
-        <!-- Sample Sequencing  -->
-        <createTable tableName="sample_sequencing">
-            <column name="id" type="INT" autoIncrement="true">
-                <constraints primaryKey="true" nullable="false" />
-            </column>
-            <column name="sample_id" type="INT">
-                <constraints nullable="false" foreignKeyName="fk_sample_sequencing" references="sample(id)"/>
-            </column>
-            <column name="type" type="ENUM('wgs', 'single-cell')">
-                <constraints nullable="true" />
-            </column>
-            <column name="status" type="ENUM('unknown', 'received', 'sent-to-sequencing', 'completed-sequencing', 'completed-qc', 'failed-qc', 'uploaded')">
-                <constraints nullable="false" />
-            </column>
-            <column name="meta" type="json" />
-            <column name="author" type="VARCHAR(255)">
-                <constraints nullable="false" />
-            </column>
-        </createTable>
-
-        <!-- Participant Phenotype -->
-        <createTable tableName="participant_phenotypes">
-            <column name="participant_id" type="INT" autoIncrement="true">
-                <constraints nullable="false" foreignKeyName="fk_participant_phenotype" references="participant(id)"/>
-            </column>
-            <column name="hpo_term" type="VARCHAR(255)">
-                <constraints nullable="true" />
-            </column>
-            <column name="description" type="TEXT">
-                <constraints nullable="true" />
-            </column>
-
-            <!-- Record keeping -->
-            <column name="author" type="VARCHAR(255)">
-                <constraints nullable="false" />
-            </column>
-        </createTable>
-        <!-- <sql>ALTER TABLE participant_phenotypes ADD CONSTRAINT check_description_or_hpo CHECK (hpo_term IS NOT NULL or description IS NOT NULL)</sql> -->
-
-        <!-- Analysis -->
-        <createTable tableName="analysis">
-            <column name="id" type="INT" autoIncrement="true">
-                <constraints primaryKey="true" nullable="false" />
-            </column>
-            <column name="type" type="ENUM('qc', 'joint-calling', 'custom', 'gvcf', 'cram')">
-                <constraints nullable="false" />
-            </column>
-            <column name="output" type="TEXT">
-                <constraints nullable="true" />
-            </column>
-            <column name="status" type="ENUM('queued', 'in-progress', 'failed', 'completed')">
-                <constraints nullable="false" />
-            </column>
-            <column name="timestamp_completed" type="timestamp" />
-
-            <column name="project" type="INT">
-                <constraints nullable="false" foreignKeyName="fk_project_analysis" references="project(id)"/>
-            </column>
-            <column name="author" type="VARCHAR(255)">
-                <constraints nullable="false" />
-            </column>
-
-        </createTable>
-
-        <createTable tableName="analysis_sample">
-            <column name="analysis_id" type="INT">
-                <constraints nullable="false" foreignKeyName="fk_analysis_sample" references="analysis(id)"/>
-            </column>
-            <column name="sample_id" type="INT">
-                <constraints nullable="false" foreignKeyName="fk_analysis_sample_sample" references="sample(id)"/>
-            </column>
-
-        </createTable>
-
-        <!-- Family -->
-        <createTable tableName="family">
-            <column name="id" type="INT" autoIncrement="true">
-                <constraints primaryKey="true" nullable="false" />
-            </column>
-            <column name="external_id" type="VARCHAR(255)">
-                <constraints nullable="false" />
-            </column>
-            <column name="project" type="INT">
-                <constraints nullable="false"  foreignKeyName="fk_project_family" references="project(id)"/>
-            </column>
-            <column name="description" type="TEXT">
-                <constraints nullable="true" />
-            </column>
-            <column name="coded_phenotype" type="VARCHAR(255)">
-                <constraints nullable="true" />
-            </column>
-            <column name="author" type="VARCHAR(255)">
-                <constraints nullable="false" />
-            </column>
-        </createTable>
-        <addUniqueConstraint
-            columnNames="project,external_id"
-            tableName="family"
-            constraintName="UK_FAMILY_PROJECT_EXTERNALID"
-            validate="true"
-        />
-        <createTable tableName="family_participant">
-            <column name="family_id" type="INT">
-                <constraints nullable="false" foreignKeyName="fk_family_participant" references="family(id)"/>
-            </column>
-            <column name="participant_id" type="INT">
-                <constraints nullable="false" foreignKeyName="fk_family_participant_participant" references="participant(id)"/>
-            </column>
-            <column name="paternal_participant_id" type="INT">
-                <constraints nullable="true" foreignKeyName="fk_family_participant_paternal" references="participant(id)"/>
-            </column>
-            <column name="maternal_participant_id" type="INT">
-                <constraints nullable="true" foreignKeyName="fk_family_participant_maternal" references="participant(id)"/>
-            </column>
-            <column name="sex" type="INT">
-                <constraints nullable="true" />
-            </column>
-            <column name="affected" type="INT">
-                <constraints nullable="true" />
-            </column>
-            <column name="notes" type="TEXT">
-                <constraints nullable="true" />
-            </column>
-            <column name="author" type="VARCHAR(255)">
-                <constraints nullable="false" />
-            </column>
-
-        </createTable>
+	<changeSet author="michael.franklin" id="2021-08-12-dbrefactor">
+
+		<!-- Project settings -->
+		<createTable tableName="project">
+			<column name="id" type="INT" autoIncrement="true">
+				<constraints primaryKey="true" nullable="false" />
+			</column>
+			<column name="name" type="VARCHAR(64)">
+				<constraints unique="true" nullable="false" />
+			</column>
+			<column name="author" type="VARCHAR(255)">
+				<constraints nullable="false" />
+			</column>
+
+		</createTable>
+
+		<!-- Participants -->
+		<createTable tableName="participant">
+			<column name="id" type="INT" autoIncrement="true">
+				<constraints primaryKey="true" nullable="false" />
+			</column>
+			<column name="external_id" type="VARCHAR(255)">
+				<constraints nullable="false" />
+			</column>
+			<column name="project" type="INT">
+				<constraints nullable="false" foreignKeyName="fk_project_participant" references="project(id)" />
+			</column>
+			<!-- Record keeping -->
+			<column name="author" type="VARCHAR(255)">
+				<constraints nullable="false" />
+			</column>
+		</createTable>
+		<addUniqueConstraint
+			columnNames="project,external_id"
+			tableName="participant"
+			constraintName="UK_PARTICIPANT_SAMPLE_EXTERNALID"
+			validate="true"
+		/>
+		<!-- Samples -->
+		<createTable tableName="sample">
+			<column name="id" type="INT" autoIncrement="true">
+				<constraints primaryKey="true" nullable="false" />
+			</column>
+			<column name="external_id" type="VARCHAR(255)">
+				<constraints nullable="false" />
+			</column>
+			<column name="project" type="INT">
+				<constraints nullable="false" foreignKeyName="fk_project_sample" references="project(id)" />
+			</column>
+			<column name="participant_id" type="INT">
+				<constraints nullable="true" foreignKeyName="fk_participant_sample" references="participant(id)"/>
+			</column>
+			<column name="active" type="BOOLEAN" />
+			<column name="meta" type="JSON" />
+			<column name="type" type="ENUM('blood', 'saliva')" />
+
+			<!-- Record keeping -->
+			<column name="author" type="VARCHAR(255)">
+				<constraints nullable="false" />
+			</column>
+		</createTable>
+		<addUniqueConstraint
+			columnNames="project,external_id"
+			tableName="sample"
+			constraintName="UK_SAMPLE_PROJECT_EXTERNALID"
+			validate="true"
+		/>
+
+		<!-- Sample Sequencing  -->
+		<createTable tableName="sample_sequencing">
+			<column name="id" type="INT" autoIncrement="true">
+				<constraints primaryKey="true" nullable="false" />
+			</column>
+			<column name="sample_id" type="INT">
+				<constraints nullable="false" foreignKeyName="fk_sample_sequencing" references="sample(id)"/>
+			</column>
+			<column name="type" type="ENUM('wgs', 'single-cell')">
+				<constraints nullable="true" />
+			</column>
+			<column name="status" type="ENUM('unknown', 'received', 'sent-to-sequencing', 'completed-sequencing', 'completed-qc', 'failed-qc', 'uploaded')">
+				<constraints nullable="false" />
+			</column>
+			<column name="meta" type="json" />
+			<column name="author" type="VARCHAR(255)">
+				<constraints nullable="false" />
+			</column>
+		</createTable>
+
+		<!-- Participant Phenotype -->
+		<createTable tableName="participant_phenotypes">
+			<column name="participant_id" type="INT" autoIncrement="true">
+				<constraints nullable="false" foreignKeyName="fk_participant_phenotype" references="participant(id)"/>
+			</column>
+			<column name="hpo_term" type="VARCHAR(255)">
+				<constraints nullable="true" />
+			</column>
+			<column name="description" type="TEXT">
+				<constraints nullable="true" />
+			</column>
+
+			<!-- Record keeping -->
+			<column name="author" type="VARCHAR(255)">
+				<constraints nullable="false" />
+			</column>
+		</createTable>
+		<!-- <sql>ALTER TABLE participant_phenotypes ADD CONSTRAINT check_description_or_hpo CHECK (hpo_term IS NOT NULL or description IS NOT NULL)</sql> -->
+
+		<!-- Analysis -->
+		<createTable tableName="analysis">
+			<column name="id" type="INT" autoIncrement="true">
+				<constraints primaryKey="true" nullable="false" />
+			</column>
+			<column name="type" type="ENUM('qc', 'joint-calling', 'custom', 'gvcf', 'cram')">
+				<constraints nullable="false" />
+			</column>
+			<column name="output" type="TEXT">
+				<constraints nullable="true" />
+			</column>
+			<column name="status" type="ENUM('queued', 'in-progress', 'failed', 'completed')">
+				<constraints nullable="false" />
+			</column>
+			<column name="timestamp_completed" type="timestamp" />
+
+			<column name="project" type="INT">
+				<constraints nullable="false" foreignKeyName="fk_project_analysis" references="project(id)"/>
+			</column>
+			<column name="author" type="VARCHAR(255)">
+				<constraints nullable="false" />
+			</column>
+
+		</createTable>
+
+		<createTable tableName="analysis_sample">
+			<column name="analysis_id" type="INT">
+				<constraints nullable="false" foreignKeyName="fk_analysis_sample" references="analysis(id)"/>
+			</column>
+			<column name="sample_id" type="INT">
+				<constraints nullable="false" foreignKeyName="fk_analysis_sample_sample" references="sample(id)"/>
+			</column>
+
+		</createTable>
+
+		<!-- Family -->
+		<createTable tableName="family">
+			<column name="id" type="INT" autoIncrement="true">
+				<constraints primaryKey="true" nullable="false" />
+			</column>
+			<column name="external_id" type="VARCHAR(255)">
+				<constraints nullable="false" />
+			</column>
+			<column name="project" type="INT">
+				<constraints nullable="false" foreignKeyName="fk_project_family" references="project(id)"/>
+			</column>
+			<column name="description" type="TEXT">
+				<constraints nullable="true" />
+			</column>
+			<column name="coded_phenotype" type="VARCHAR(255)">
+				<constraints nullable="true" />
+			</column>
+			<column name="author" type="VARCHAR(255)">
+				<constraints nullable="false" />
+			</column>
+		</createTable>
+		<addUniqueConstraint
+			columnNames="project,external_id"
+			tableName="family"
+			constraintName="UK_FAMILY_PROJECT_EXTERNALID"
+			validate="true"
+		/>
+		<createTable tableName="family_participant">
+			<column name="family_id" type="INT">
+				<constraints nullable="false" foreignKeyName="fk_family_participant" references="family(id)"/>
+			</column>
+			<column name="participant_id" type="INT">
+				<constraints nullable="false" foreignKeyName="fk_family_participant_participant" references="participant(id)"/>
+			</column>
+			<column name="paternal_participant_id" type="INT">
+				<constraints nullable="true" foreignKeyName="fk_family_participant_paternal" references="participant(id)"/>
+			</column>
+			<column name="maternal_participant_id" type="INT">
+				<constraints nullable="true" foreignKeyName="fk_family_participant_maternal" references="participant(id)"/>
+			</column>
+			<column name="sex" type="INT">
+				<constraints nullable="true" />
+			</column>
+			<column name="affected" type="INT">
+				<constraints nullable="true" />
+			</column>
+			<column name="notes" type="TEXT">
+				<constraints nullable="true" />
+			</column>
+			<column name="author" type="VARCHAR(255)">
+				<constraints nullable="false" />
+			</column>
+
+		</createTable>
 
         <sql>ALTER TABLE project ADD SYSTEM VERSIONING;</sql>
         <sql>ALTER TABLE participant ADD SYSTEM VERSIONING;</sql>
@@ -208,7 +207,39 @@
         <sql>ALTER TABLE family ADD SYSTEM VERSIONING;</sql>
         <sql>ALTER TABLE family_participant ADD SYSTEM VERSIONING;</sql>
     </changeSet>
-    <changeSet author="michael.franklin" id="2021-08-16_add-project-id">
+	<changeSet author="michael.franklin" id="2021-08-24_add-participant-key-value">
+		<sql>SET @@system_versioning_alter_history = 1;</sql>
+		<dropForeignKeyConstraint baseTableName="participant_phenotypes" constraintName="fk_participant_phenotype" />
+		<sql>ALTER TABLE participant_phenotypes CHANGE participant_id participant_id INT NOT NULL;</sql>
+        <sql>ALTER TABLE participant_phenotypes CHANGE description description VARCHAR(255);</sql>
+
+		<addPrimaryKey
+			tableName="family_participant"
+			columnNames="participant_id"
+		/>
+		<sql>
+			ALTER TABLE participant_phenotypes
+			ADD CONSTRAINT uk_participant_phenotypes_pid_hpo_description
+			UNIQUE (`participant_id`,`hpo_term`,`description`)
+		</sql>
+        <addForeignKeyConstraint
+            constraintName="fk_participant_phenotype"
+            baseTableName="participant_phenotypes"
+            baseColumnNames="participant_id"
+            referencedTableName="participant"
+            referencedColumnNames="id"
+		/>
+		<addColumn
+			tableName="participant_phenotypes">
+			<column
+				name="value"
+				type="JSON"
+                beforeColumn="author"
+			/>
+		</addColumn>
+
+	</changeSet>
+	<changeSet author="michael.franklin" id="2021-08-16_add-project-id">
         <sql>SET @@system_versioning_alter_history = 1;</sql>
         <addColumn
             tableName="project">
@@ -220,247 +251,14 @@
                 name="gcp_id"
                 type="VARCHAR(255)"
             />
+			<column
+				name="read_secret_name"
+				type="VARCHAR(255)"
+			/>
+			<column
+				name="write_secret_name"
+				type="VARCHAR(255)"
+			/>
         </addColumn>
     </changeSet>
-=======
-	<changeSet author="michael.franklin" id="2021-08-12-dbrefactor">
-
-		<!-- Project settings -->
-		<createTable tableName="project">
-			<column name="id" type="INT" autoIncrement="true">
-				<constraints primaryKey="true" nullable="false" />
-			</column>
-			<column name="name" type="VARCHAR(64)">
-				<constraints unique="true" nullable="false" />
-			</column>
-			<column name="author" type="VARCHAR(255)">
-				<constraints nullable="false" />
-			</column>
-
-		</createTable>
-
-		<!-- Participants -->
-		<createTable tableName="participant">
-			<column name="id" type="INT" autoIncrement="true">
-				<constraints primaryKey="true" nullable="false" />
-			</column>
-			<column name="external_id" type="VARCHAR(255)">
-				<constraints nullable="false" />
-			</column>
-			<column name="project" type="INT">
-				<constraints nullable="false" foreignKeyName="fk_project_participant" references="project(id)" />
-			</column>
-			<!-- Record keeping -->
-			<column name="author" type="VARCHAR(255)">
-				<constraints nullable="false" />
-			</column>
-		</createTable>
-		<addUniqueConstraint
-			columnNames="project,external_id"
-			tableName="participant"
-			constraintName="UK_PARTICIPANT_SAMPLE_EXTERNALID"
-			validate="true"
-		/>
-		<!-- Samples -->
-		<createTable tableName="sample">
-			<column name="id" type="INT" autoIncrement="true">
-				<constraints primaryKey="true" nullable="false" />
-			</column>
-			<column name="external_id" type="VARCHAR(255)">
-				<constraints nullable="false" />
-			</column>
-			<column name="project" type="INT">
-				<constraints nullable="false" foreignKeyName="fk_project_sample" references="project(id)" />
-			</column>
-			<column name="participant_id" type="INT">
-				<constraints nullable="true" foreignKeyName="fk_participant_sample" references="participant(id)"/>
-			</column>
-			<column name="active" type="BOOLEAN" />
-			<column name="meta" type="JSON" />
-			<column name="type" type="ENUM('blood', 'saliva')" />
-
-			<!-- Record keeping -->
-			<column name="author" type="VARCHAR(255)">
-				<constraints nullable="false" />
-			</column>
-		</createTable>
-		<addUniqueConstraint
-			columnNames="project,external_id"
-			tableName="sample"
-			constraintName="UK_SAMPLE_PROJECT_EXTERNALID"
-			validate="true"
-		/>
-
-		<!-- Sample Sequencing  -->
-		<createTable tableName="sample_sequencing">
-			<column name="id" type="INT" autoIncrement="true">
-				<constraints primaryKey="true" nullable="false" />
-			</column>
-			<column name="sample_id" type="INT">
-				<constraints nullable="false" foreignKeyName="fk_sample_sequencing" references="sample(id)"/>
-			</column>
-			<column name="type" type="ENUM('wgs', 'single-cell')">
-				<constraints nullable="true" />
-			</column>
-			<column name="status" type="ENUM('unknown', 'received', 'sent-to-sequencing', 'completed-sequencing', 'completed-qc', 'failed-qc', 'uploaded')">
-				<constraints nullable="false" />
-			</column>
-			<column name="meta" type="json" />
-			<column name="author" type="VARCHAR(255)">
-				<constraints nullable="false" />
-			</column>
-		</createTable>
-
-		<!-- Participant Phenotype -->
-		<createTable tableName="participant_phenotypes">
-			<column name="participant_id" type="INT" autoIncrement="true">
-				<constraints nullable="false" foreignKeyName="fk_participant_phenotype" references="participant(id)"/>
-			</column>
-			<column name="hpo_term" type="VARCHAR(255)">
-				<constraints nullable="true" />
-			</column>
-			<column name="description" type="TEXT">
-				<constraints nullable="true" />
-			</column>
-
-			<!-- Record keeping -->
-			<column name="author" type="VARCHAR(255)">
-				<constraints nullable="false" />
-			</column>
-		</createTable>
-		<!-- <sql>ALTER TABLE participant_phenotypes ADD CONSTRAINT check_description_or_hpo CHECK (hpo_term IS NOT NULL or description IS NOT NULL)</sql> -->
-
-		<!-- Analysis -->
-		<createTable tableName="analysis">
-			<column name="id" type="INT" autoIncrement="true">
-				<constraints primaryKey="true" nullable="false" />
-			</column>
-			<column name="type" type="ENUM('qc', 'joint-calling', 'custom', 'gvcf', 'cram')">
-				<constraints nullable="false" />
-			</column>
-			<column name="output" type="TEXT">
-				<constraints nullable="true" />
-			</column>
-			<column name="status" type="ENUM('queued', 'in-progress', 'failed', 'completed')">
-				<constraints nullable="false" />
-			</column>
-			<column name="timestamp_completed" type="timestamp" />
-
-			<column name="project" type="INT">
-				<constraints nullable="false" foreignKeyName="fk_project_analysis" references="project(id)"/>
-			</column>
-			<column name="author" type="VARCHAR(255)">
-				<constraints nullable="false" />
-			</column>
-
-		</createTable>
-
-		<createTable tableName="analysis_sample">
-			<column name="analysis_id" type="INT">
-				<constraints nullable="false" foreignKeyName="fk_analysis_sample" references="analysis(id)"/>
-			</column>
-			<column name="sample_id" type="INT">
-				<constraints nullable="false" foreignKeyName="fk_analysis_sample_sample" references="sample(id)"/>
-			</column>
-
-		</createTable>
-
-		<!-- Family -->
-		<createTable tableName="family">
-			<column name="id" type="INT" autoIncrement="true">
-				<constraints primaryKey="true" nullable="false" />
-			</column>
-			<column name="external_id" type="VARCHAR(255)">
-				<constraints nullable="false" />
-			</column>
-			<column name="project" type="INT">
-				<constraints nullable="false" foreignKeyName="fk_project_family" references="project(id)"/>
-			</column>
-			<column name="description" type="TEXT">
-				<constraints nullable="true" />
-			</column>
-			<column name="coded_phenotype" type="VARCHAR(255)">
-				<constraints nullable="true" />
-			</column>
-			<column name="author" type="VARCHAR(255)">
-				<constraints nullable="false" />
-			</column>
-		</createTable>
-		<addUniqueConstraint
-			columnNames="project,external_id"
-			tableName="family"
-			constraintName="UK_FAMILY_PROJECT_EXTERNALID"
-			validate="true"
-		/>
-		<createTable tableName="family_participant">
-			<column name="family_id" type="INT">
-				<constraints nullable="false" foreignKeyName="fk_family_participant" references="family(id)"/>
-			</column>
-			<column name="participant_id" type="INT">
-				<constraints nullable="false" foreignKeyName="fk_family_participant_participant" references="participant(id)"/>
-			</column>
-			<column name="paternal_participant_id" type="INT">
-				<constraints nullable="true" foreignKeyName="fk_family_participant_paternal" references="participant(id)"/>
-			</column>
-			<column name="maternal_participant_id" type="INT">
-				<constraints nullable="true" foreignKeyName="fk_family_participant_maternal" references="participant(id)"/>
-			</column>
-			<column name="sex" type="INT">
-				<constraints nullable="true" />
-			</column>
-			<column name="affected" type="INT">
-				<constraints nullable="true" />
-			</column>
-			<column name="notes" type="TEXT">
-				<constraints nullable="true" />
-			</column>
-			<column name="author" type="VARCHAR(255)">
-				<constraints nullable="false" />
-			</column>
-
-		</createTable>
-
-		<sql>ALTER TABLE project ADD SYSTEM VERSIONING;</sql>
-		<sql>ALTER TABLE participant ADD SYSTEM VERSIONING;</sql>
-		<sql>ALTER TABLE sample ADD SYSTEM VERSIONING;</sql>
-		<sql>ALTER TABLE sample_sequencing ADD SYSTEM VERSIONING;</sql>
-		<sql>ALTER TABLE participant_phenotypes ADD SYSTEM VERSIONING;</sql>
-		<sql>ALTER TABLE analysis ADD SYSTEM VERSIONING;</sql>
-		<sql>ALTER TABLE analysis_sample ADD SYSTEM VERSIONING;</sql>
-		<sql>ALTER TABLE family ADD SYSTEM VERSIONING;</sql>
-		<sql>ALTER TABLE family_participant ADD SYSTEM VERSIONING;</sql>
-	</changeSet>
-	<changeSet author="michael.franklin" id="2021-08-24_add-participant-key-value">
-		<sql>SET @@system_versioning_alter_history = 1;</sql>
-		<dropForeignKeyConstraint baseTableName="participant_phenotypes" constraintName="fk_participant_phenotype" />
-		<sql>ALTER TABLE participant_phenotypes CHANGE participant_id participant_id INT NOT NULL;</sql>
-        <sql>ALTER TABLE participant_phenotypes CHANGE description description VARCHAR(255);</sql>
-
-		<addPrimaryKey
-			tableName="family_participant"
-			columnNames="participant_id"
-		/>
-		<sql>
-			ALTER TABLE participant_phenotypes
-			ADD CONSTRAINT uk_participant_phenotypes_pid_hpo_description
-			UNIQUE (`participant_id`,`hpo_term`,`description`)
-		</sql>
-        <addForeignKeyConstraint
-            constraintName="fk_participant_phenotype"
-            baseTableName="participant_phenotypes"
-            baseColumnNames="participant_id"
-            referencedTableName="participant"
-            referencedColumnNames="id"
-		/>
-		<addColumn
-			tableName="participant_phenotypes">
-			<column
-				name="value"
-				type="JSON"
-                beforeColumn="author"
-			/>
-		</addColumn>
-
-	</changeSet>
->>>>>>> 7cbf6c99
 </databaseChangeLog>