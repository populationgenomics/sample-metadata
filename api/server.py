--- conflicted
+++ resolved
@@ -21,11 +21,7 @@
 from api.utils.exceptions import determine_code_from_error
 
 # This tag is automatically updated by bump2version
-<<<<<<< HEAD
-_VERSION = '2.0.6'
-=======
 _VERSION = '3.0.0'
->>>>>>> eb928cb3
 
 logger = get_logger()
 
