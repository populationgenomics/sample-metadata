--- conflicted
+++ resolved
@@ -1,4 +1,4 @@
-name: deploy
+name: Deploy
 on:
   # Building on manual dispatch, and pushes to dev / main. But restricting
   workflow_dispatch:
@@ -9,11 +9,6 @@
 
 jobs:
   deploy:
-<<<<<<< HEAD
-    # Run on merge to main, where the commit name starts with "Bump version:" (for bump2version)
-#    if: "startsWith(github.event.head_commit.message, 'Bump version:')"
-=======
->>>>>>> 189c380f
     runs-on: ubuntu-latest
     env:
       DOCKER_BUILDKIT: 1
