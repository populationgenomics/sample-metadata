--- conflicted
+++ resolved
@@ -74,28 +74,12 @@
     if not project_config:
         return abort(404)
 
-<<<<<<< HEAD
     # Set up batch
     service_backend = hb.ServiceBackend(
         billing_project=gcp_project,
         bucket=os.getenv('HAIL_BUCKET'),
     )
-=======
-    # Get the Airtable credentials.
-    base_key = project_config.get('baseKey')
-    table_name = project_config.get('tableName')
-    api_key = project_config.get('apiKey')
-    if not base_key or not table_name or not api_key:
-        return abort(500)
 
-    # Update the entry.
-    airtable = Airtable(base_key, table_name, api_key)
-    try:
-        response = airtable.update_by_field('Sample ID', sample, {'Status': status})
-    except HTTPError as err:  # Invalid status enum.
-        logging.error(err)
-        return abort(400)
->>>>>>> ecbb22c2
 
     batch = hb.Batch(name=f'Process {external_id}', backend=service_backend)
 
