#!/usr/bin/env python
"""
Setup script for the analysis_runner python API
- Used for development setup with `pip install --editable .`
- Parsed by conda-build to extract version and metainfo
"""

from setuptools import setup, find_packages

PKG = 'sample_metadata'

all_packages = ['sample_metadata']
all_packages.extend(
    'sample_metadata.' + p for p in sorted(find_packages(f'./sample_metadata'))
)

with open('README.md', encoding='utf-8') as f:
    readme = f.read()


setup(
    name=PKG,
    # This tag is automatically updated by bump2version
<<<<<<< HEAD
    version='2.0.6',
=======
    version='3.0.0',
>>>>>>> eb928cb3
    description='Python API for interacting with the Sample API system',
    long_description=readme,
    long_description_content_type='text/markdown',
    url=f'https://github.com/populationgenomics/{PKG}',
    license='MIT',
    packages=all_packages,
    requirements=[
        'google-auth',
        'urllib3 >= 1.25.3',
        'python-dateutil',
        'requests',
    ],
    include_package_data=True,
    zip_safe=False,
    entry_points={
        # 'console_scripts': ['=analysis_runner.cli:main_from_args']
    },
    keywords='bioinformatics',
    classifiers=[
        'Environment :: Console',
        'Intended Audience :: Science/Research',
        'License :: OSI Approved :: GNU General Public License v3 (GPLv3)',
        'Natural Language :: English',
        'Operating System :: MacOS :: MacOS X',
        'Operating System :: POSIX',
        'Operating System :: Unix',
        'Programming Language :: Python',
        'Topic :: Scientific/Engineering',
        'Topic :: Scientific/Engineering :: Bio-Informatics',
    ],
)<|MERGE_RESOLUTION|>--- conflicted
+++ resolved
@@ -21,11 +21,7 @@
 setup(
     name=PKG,
     # This tag is automatically updated by bump2version
-<<<<<<< HEAD
-    version='2.0.6',
-=======
     version='3.0.0',
->>>>>>> eb928cb3
     description='Python API for interacting with the Sample API system',
     long_description=readme,
     long_description_content_type='text/markdown',
