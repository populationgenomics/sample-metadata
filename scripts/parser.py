# pylint: disable=too-many-instance-attributes,too-many-locals,unused-argument,no-self-use,assignment-from-none
import csv
import logging
import os
import re
from abc import abstractmethod
from collections import defaultdict
from itertools import groupby
from typing import List, Dict, Union, Optional, Tuple

from google.api_core.exceptions import Forbidden

from sample_metadata.api import SampleApi, SequenceApi, AnalysisApi
from sample_metadata.models.new_sample import NewSample
from sample_metadata.models.new_sequence import NewSequence
from sample_metadata.models.sequence_type import SequenceType
from sample_metadata.models.sequence_update_model import SequenceUpdateModel
from sample_metadata.models.sample_update_model import SampleUpdateModel
from sample_metadata.models.analysis_model import AnalysisModel

logger = logging.getLogger(__file__)
logger.addHandler(logging.StreamHandler())
logger.setLevel(logging.INFO)

FASTQ_EXTENSIONS = ('.fq', '.fastq', '.fq.gz', '.fastq.gz')
BAM_EXTENSIONS = ('.bam',)
CRAM_EXTENSIONS = ('.cram',)
VCFGZ_EXTENSIONS = ('.vcf.gz',)

rmatch = re.compile(r'[_\.-][Rr]\d')
GroupedRow = Union[List[Dict[str, any]], Dict[str, any]]


class GenericParser:
    """Parser for VCGS manifest"""

    def __init__(
        self,
        path_prefix: str,
        sample_metadata_project: str,
        default_sequence_type='wgs',
        default_sample_type='blood',
        confirm=False,
    ):

        self.path_prefix = path_prefix
        self.confirm = confirm

        if not sample_metadata_project:
            raise ValueError('sample-metadata project is required')

        self.sample_metadata_project = sample_metadata_project

        self.default_sequence_type: str = default_sequence_type
        self.default_sample_type: str = default_sample_type

        # gs specific
        self.default_bucket = None

        self.client = None
        self.bucket_clients = {}

        if path_prefix and path_prefix.startswith('gs://'):
            # pylint: disable=import-outside-toplevel
            from google.cloud import storage

            self.client = storage.Client()
            path_components = path_prefix[5:].split('/')
            self.default_bucket = path_components[0]
            self.path_prefix = '/'.join(path_components[1:])

    def get_bucket(self, bucket_name=None):
        """Get cached bucket client from optional bucket name"""
        if bucket_name is None:
            bucket_name = self.default_bucket
        if bucket_name not in self.bucket_clients:
            self.bucket_clients[bucket_name] = self.client.get_bucket(bucket_name)

        return self.bucket_clients[bucket_name]

    def file_path(self, filename: str) -> str:
        """
        Get complete filepath of filename:
        - Includes gs://{bucket} if relevant
        - Includes path_prefix decided early on
        """
        if filename.startswith('gs://'):
            return filename

        if self.client and not filename.startswith('/'):
            return os.path.join(
                'gs://', self.default_bucket, self.path_prefix or '', filename
            )

        return os.path.join(self.path_prefix or '', filename)

    def get_blob(self, filename):
        """Convenience function for getting blob from fully qualified GCS path"""
        if not filename.startswith('gs://'):
            raise ValueError('No blob available')

        bucket_name, *components = filename[5:].split('/')
        bucket = self.get_bucket(bucket_name)
        path = '/'.join(components)

        # the next few lines are equiv to `bucket.get_blob(path)`
        # but without requiring storage.objects.get permission
        blobs = list(self.client.list_blobs(bucket, prefix=path))
        # first where r.name == path (or None)
        return next((r for r in blobs if r.name == path), None)

    def list_directory(self, directory_name) -> List[str]:
        """List directory"""
        path = self.file_path(directory_name)
        if path.startswith('gs://'):
            bucket_name, *components = directory_name[5:].split('/')
            blobs = self.client.list_blobs(bucket_name, prefix='/'.join(components))
            return [f'gs://{bucket_name}/{blob.name}' for blob in blobs]

        return [os.path.join(path, f) for f in os.listdir(path)]

    def file_contents(self, filename) -> Optional[str]:
        """Get contents of file (decoded as utf8)"""
        path = self.file_path(filename)
        if path.startswith('gs://'):
            blob = self.get_blob(filename)
            try:
                retval = blob.download_as_string()
                if isinstance(retval, bytes):
                    retval = retval.decode()
                return retval
            except Forbidden:
                logger.warning(f"FORBIDDEN: Can't download {filename}")
                return None

        with open(filename, encoding='utf-8') as f:
            return f.read()

    def file_exists(self, filename: str) -> bool:
        """Determines whether a file exists"""
        path = self.file_path(filename)

        if path.startswith('gs://'):
            blob = self.get_blob(filename)
            return blob is not None

        return os.path.exists(path)

    def file_size(self, filename):
        """Get size of file in bytes"""
        path = self.file_path(filename)
        if path.startswith('gs://'):
            blob = self.get_blob(filename)
            return blob.size

        return os.path.getsize(path)

    @abstractmethod
    def get_sample_id(self, row: Dict[str, any]) -> str:
        """Get external sample ID from row"""

    @abstractmethod
    def get_sample_meta(self, sample_id: str, row: GroupedRow) -> Dict[str, any]:
        """Get sample-metadata from row"""

    @abstractmethod
    def get_sequence_meta(self, sample_id: str, row: GroupedRow) -> Dict[str, any]:
        """Get sequence-metadata from row"""

    def get_qc_meta(self, sample_id: str, row: GroupedRow) -> Optional[Dict[str, any]]:
<<<<<<< HEAD
        """Get qc-meta from row, creates a QC object"""
=======
        """Get qc-meta from row, creates a QC object """
>>>>>>> 76c9409f
        return None

    def get_sample_type(self, sample_id: str, row: GroupedRow) -> str:
        """Get sample type from row"""
        return self.default_sample_type

    def get_sequence_type(self, sample_id: str, row: GroupedRow) -> str:
        """Get sequence type from row"""
        return self.default_sequence_type

    @abstractmethod
    def get_sequence_status(self, sample_id: str, row: GroupedRow) -> str:
        """Get sequence status from row"""

<<<<<<< HEAD
    def parse_manifest(self, file_pointer, delimiter=',', dry_run=False):
=======
    def parse_manifest(self, file_pointer, delimiter=None):
>>>>>>> 76c9409f
        """
        Parse manifest from iterable (file pointer / String.IO)
        """
        # a sample has many rows
        sample_map = defaultdict(list)

<<<<<<< HEAD
        reader = csv.DictReader(file_pointer, delimiter=delimiter)
=======
        reader = csv.DictReader(file_pointer, delimiter=delimiter or self.delimeter)
>>>>>>> 76c9409f
        for row in reader:
            sample_id = self.get_sample_id(row)
            sample_map[sample_id].append(row)

        # now we can start adding!!
        sapi = SampleApi()
        seqapi = SequenceApi()
        analysisapi = AnalysisApi()

        # determine if any samples exist
        external_id_map = sapi.get_sample_id_map_by_external(
            self.sample_metadata_project, list(sample_map.keys()), allow_missing=True
        )
        internal_sample_id_to_seq_id = {}

        if len(external_id_map) > 0:
            internal_sample_id_to_seq_id = seqapi.get_sequence_ids_from_sample_ids(
                request_body=list(external_id_map.values()),
            )

        samples_to_add: List[NewSample] = []
        # by external_sample_id
<<<<<<< HEAD
        sequences_to_add: Dict[str, List[NewSequence]] = defaultdict(list)
=======
        sequencing_to_add: Dict[str, List[NewSequence]] = defaultdict(list)
>>>>>>> 76c9409f
        qc_to_add: Dict[str, List[AnalysisModel]] = defaultdict(list)

        samples_to_update: Dict[str, SampleUpdateModel] = {}
        sequences_to_update: Dict[int, SequenceUpdateModel] = {}

        for external_sample_id in sample_map:
            logger.info(f'Preparing {external_sample_id}')
            rows = sample_map[external_sample_id]

            if len(rows) == 1:
                rows = rows[0]
            # now we have sample / sequencing meta across 4 different rows, so collapse them
            collapsed_sequencing_meta = self.get_sequence_meta(external_sample_id, rows)
            collapsed_sample_meta = self.get_sample_meta(external_sample_id, rows)
            collapsed_qc = self.get_qc_meta(external_sample_id, rows)

            sample_type = str(self.get_sample_type(external_sample_id, rows))
            sequence_status = self.get_sequence_status(external_sample_id, rows)

            if external_sample_id not in external_id_map:

                samples_to_add.append(
                    NewSample(
                        external_id=external_sample_id,
                        type=sample_type,
                        meta=collapsed_sample_meta,
                    )
                )

                if collapsed_qc:
                    qc_to_add[external_sample_id].append(
                        AnalysisModel(
                            sample_ids=['<none>'],
                            type='qc',
                            status='completed',
                            meta=collapsed_qc,
                        )
                    )
            else:
                # it already exists
                cpgid = external_id_map[external_sample_id]
                samples_to_update[cpgid] = SampleUpdateModel(
                    meta=collapsed_sample_meta,
                )
                # ignore QC results if sample already exists

            if (
                external_sample_id in external_id_map
                and external_id_map[external_sample_id] in sequences_to_update
            ):
                cpgid = external_id_map[external_sample_id]

                seq_id = internal_sample_id_to_seq_id[cpgid]
                sequences_to_update[seq_id] = SequenceUpdateModel(
                    meta=collapsed_sequencing_meta, status=sequence_status
                )
            else:
<<<<<<< HEAD
                sequences_to_add[external_sample_id].append(
=======
                sequencing_to_add[external_sample_id].append(
>>>>>>> 76c9409f
                    NewSequence(
                        sample_id='<None>',  # keep the type initialisation happy
                        meta=collapsed_sequencing_meta,
                        type=SequenceType.WGS,
                        status=sequence_status,
                    )
                )

        message = f"""\
Processing samples: {', '.join(sample_map.keys())}

Adding {len(samples_to_add)} samples
<<<<<<< HEAD
Adding {len(sequences_to_add)} sequences
=======
Adding {len(sequencing_to_add)} sequences
>>>>>>> 76c9409f
Adding {len(qc_to_add)} QC analysis results

Updating {len(samples_to_update)} sample
Updating {len(sequences_to_update)} sequences"""

        if dry_run:
            logger.info('Dry run, so returning without inserting / updating metadata')
            return (
                samples_to_add,
                sequences_to_add,
                samples_to_update,
                sequences_to_update,
                qc_to_add,
            )

        if self.confirm:
            resp = str(input(message + '\n\nConfirm (y): '))
            if resp.lower() != 'y':
                raise SystemExit()
        else:
            logger.info(message)

        logger.info(f'Adding {len(samples_to_add)} samples to SM-DB database')
        ext_sample_to_internal_id = {}
        for new_sample in samples_to_add:
            sample_id = sapi.create_new_sample(
                project=self.sample_metadata_project, new_sample=new_sample
            )
            ext_sample_to_internal_id[new_sample.external_id] = sample_id

        for sample_id, sequences_to_add in sequences_to_add.items():
            for seq in sequences_to_add:
                seq.sample_id = ext_sample_to_internal_id[sample_id]
                seqapi.create_new_sequence(new_sequence=seq)

        for sample_id, qc_to_add in qc_to_add.items():
            for analysis in qc_to_add:
                analysis.sample_ids = [ext_sample_to_internal_id[sample_id]]
                analysisapi.create_new_analysis(
                    project=self.sample_metadata_project, analysis_model=analysis
                )

        logger.info(f'Updating {len(samples_to_update)} samples')
        for internal_sample_id, sample_update in samples_to_update.items():
            sapi.update_sample(
                id_=internal_sample_id,
                sample_update_model=sample_update,
            )

        logger.info(f'Updating {len(sequences_to_update)} sequences')
        for seq_id, seq_update in sequences_to_update.items():
            seqapi.update_sequence(
                sequence_id=seq_id,
                sequence_update_model=seq_update,
            )

        return ext_sample_to_internal_id

    def parse_file(
        self, reads: List[str]
    ) -> Tuple[Union[List[List[Dict]], List[Dict]], str]:
        """
        Returns a tuple of:
        1. single / list-of CWL file object(s), based on the extensions of the reads
        2. parsed type (fastq, cram, bam)
        """
        if all(any(r.lower().endswith(ext) for ext in FASTQ_EXTENSIONS) for r in reads):
            structured_fastqs = self.parse_fastqs_structure(reads)
            files = []
            for fastq_group in structured_fastqs:
                files.append([self.create_file_object(f) for f in fastq_group])

            return files, 'fastq'

        if all(any(r.lower().endswith(ext) for ext in CRAM_EXTENSIONS) for r in reads):
            sec_format = ['.crai', '^.crai']
            files = []
            for r in reads:
                secondaries = self.create_secondary_file_objects_by_potential_pattern(
                    r, sec_format
                )
                files.append(self.create_file_object(r, secondary_files=secondaries))

            return files, 'cram'

        if all(any(r.lower().endswith(ext) for ext in BAM_EXTENSIONS) for r in reads):
            sec_format = ['.bai', '^.bai']
            files = []
            for r in reads:
                secondaries = self.create_secondary_file_objects_by_potential_pattern(
                    r, sec_format
                )
                files.append(self.create_file_object(r, secondary_files=secondaries))

            return files, 'bam'

        if all(any(r.lower().endswith(ext) for ext in VCFGZ_EXTENSIONS) for r in reads):
            sec_format = ['.tbi']
            files = []
            for r in reads:
                secondaries = self.create_secondary_file_objects_by_potential_pattern(
                    r, sec_format
                )
                files.append(self.create_file_object(r, secondary_files=secondaries))

            return files, 'gvcf'

        extensions = set(os.path.splitext(r)[-1] for r in reads)
        joined_reads = ''.join(f'\n\t{i}: {r}' for i, r in enumerate(reads))
        raise ValueError(
            f'Mixed, or unrecognised extensions ({", ".join(extensions)}) for reads: {joined_reads}'
        )

    @staticmethod
    def parse_fastqs_structure(fastqs) -> List[List[str]]:
        """
        Takes a list of fastqs, and a set of nested lists of each R1 + R2 read.

        >>> GenericParser.parse_fastqs_structure(['20210727_PROJECT1_L002_R2.fastq.gz', '20210727_PROJECT1_L002_R1.fastq.gz', '20210727_PROJECT1_L001_R2.fastq.gz', '20210727_PROJECT1_L001_R1.fastq.gz'])
        [['20210727_PROJECT1_L002_R2.fastq.gz', '20210727_PROJECT1_L002_R1.fastq.gz'], ['20210727_PROJECT1_L001_R2.fastq.gz', '20210727_PROJECT1_L001_R1.fastq.gz']]


        """
        # find last instance of R\d, and then group by prefix on that
        sorted_fastqs = sorted(fastqs)
        r_matches = {r: rmatch.search(r) for r in sorted_fastqs}
        no_r_match = [r for r, matched in r_matches.items() if matched is None]
        if no_r_match:
            no_r_match_str = ', '.join(no_r_match)
            raise ValueError(
                f"Couldn't detect the format of FASTQs (expected match for regex '{rmatch.pattern}'): {no_r_match_str}"
            )

        values = []
        for _, grouped in groupby(sorted_fastqs, lambda r: r[: r_matches[r].start()]):
            values.append(sorted(grouped))

        return values

    def create_file_object(
        self,
        filename: str,
        secondary_files: List[Dict[str, any]] = None,
    ) -> Dict[str, any]:
        """Takes filename, returns formed CWL dictionary"""
        checksum = None
        md5_filename = self.file_path(filename + '.md5')
        if self.file_exists(md5_filename):
            contents = self.file_contents(md5_filename)
            if contents:
                checksum = f'md5:{contents.strip()}'

        d = {
            'location': self.file_path(filename),
            'basename': os.path.basename(filename),
            'class': 'File',
            'checksum': checksum,
            'size': self.file_size(filename),
        }

        if secondary_files:
            d['secondaryFiles'] = secondary_files

        return d

    def create_secondary_file_objects_by_potential_pattern(
        self, filename, potential_secondary_patterns: List[str]
    ) -> List[Dict[str, any]]:
        """
        Take a base filename and potential secondary patterns:
        - Try each secondary pattern, see if it works
        - If it works, create a CWL file object
        - return a list of those secondary file objects that exist
        """
        secondaries = []
        for sec in potential_secondary_patterns:
            sec_file = _apply_secondary_file_format_to_filename(filename, sec)
            if self.file_exists(sec_file):
                secondaries.append(self.create_file_object(sec_file))

        return secondaries

    @staticmethod
    def guess_delimiter_from_filename(filename: str):
        """
        Guess delimiter from filename
        """
        extension_to_delimiter = {'.csv': ',', '.tsv': '\t'}
        relevant_delimiter = next(
            (
                delimiter
                for ext, delimiter in extension_to_delimiter.items()
                if filename.endswith(ext)
            ),
            None,
        )
        if relevant_delimiter:
            return relevant_delimiter

        raise ValueError(f'Unrecognised extension on file: {filename}')


def _apply_secondary_file_format_to_filename(
    filepath: Optional[str], secondary_file: str
):
    """
    You can trust this function to do what you want
    :param filepath: Filename to base
    :param secondary_file: CWL secondary format (Remove 1 extension for each leading ^).
    """
    if not filepath:
        return None

    fixed_sec = secondary_file.lstrip('^')
    leading = len(secondary_file) - len(fixed_sec)
    if leading <= 0:
        return filepath + fixed_sec

    basepath = ''
    filename = filepath
    if '/' in filename:
        idx = len(filepath) - filepath[::-1].index('/')
        basepath = filepath[:idx]
        filename = filepath[idx:]

    split = filename.split('.')

    newfname = filename + fixed_sec
    if len(split) > 1:
        newfname = '.'.join(split[: -min(leading, len(split) - 1)]) + fixed_sec
    return basepath + newfname<|MERGE_RESOLUTION|>--- conflicted
+++ resolved
@@ -168,11 +168,7 @@
         """Get sequence-metadata from row"""
 
     def get_qc_meta(self, sample_id: str, row: GroupedRow) -> Optional[Dict[str, any]]:
-<<<<<<< HEAD
         """Get qc-meta from row, creates a QC object"""
-=======
-        """Get qc-meta from row, creates a QC object """
->>>>>>> 76c9409f
         return None
 
     def get_sample_type(self, sample_id: str, row: GroupedRow) -> str:
@@ -187,22 +183,14 @@
     def get_sequence_status(self, sample_id: str, row: GroupedRow) -> str:
         """Get sequence status from row"""
 
-<<<<<<< HEAD
     def parse_manifest(self, file_pointer, delimiter=',', dry_run=False):
-=======
-    def parse_manifest(self, file_pointer, delimiter=None):
->>>>>>> 76c9409f
         """
         Parse manifest from iterable (file pointer / String.IO)
         """
         # a sample has many rows
         sample_map = defaultdict(list)
 
-<<<<<<< HEAD
         reader = csv.DictReader(file_pointer, delimiter=delimiter)
-=======
-        reader = csv.DictReader(file_pointer, delimiter=delimiter or self.delimeter)
->>>>>>> 76c9409f
         for row in reader:
             sample_id = self.get_sample_id(row)
             sample_map[sample_id].append(row)
@@ -225,11 +213,7 @@
 
         samples_to_add: List[NewSample] = []
         # by external_sample_id
-<<<<<<< HEAD
         sequences_to_add: Dict[str, List[NewSequence]] = defaultdict(list)
-=======
-        sequencing_to_add: Dict[str, List[NewSequence]] = defaultdict(list)
->>>>>>> 76c9409f
         qc_to_add: Dict[str, List[AnalysisModel]] = defaultdict(list)
 
         samples_to_update: Dict[str, SampleUpdateModel] = {}
@@ -276,10 +260,12 @@
                 )
                 # ignore QC results if sample already exists
 
+            # should we add or update sequencing
             if (
                 external_sample_id in external_id_map
                 and external_id_map[external_sample_id] in sequences_to_update
             ):
+                # update, we have a cpg sample ID AND a sequencing ID
                 cpgid = external_id_map[external_sample_id]
 
                 seq_id = internal_sample_id_to_seq_id[cpgid]
@@ -287,11 +273,8 @@
                     meta=collapsed_sequencing_meta, status=sequence_status
                 )
             else:
-<<<<<<< HEAD
+                # the internal sample ID gets mapped back later
                 sequences_to_add[external_sample_id].append(
-=======
-                sequencing_to_add[external_sample_id].append(
->>>>>>> 76c9409f
                     NewSequence(
                         sample_id='<None>',  # keep the type initialisation happy
                         meta=collapsed_sequencing_meta,
@@ -304,11 +287,7 @@
 Processing samples: {', '.join(sample_map.keys())}
 
 Adding {len(samples_to_add)} samples
-<<<<<<< HEAD
 Adding {len(sequences_to_add)} sequences
-=======
-Adding {len(sequencing_to_add)} sequences
->>>>>>> 76c9409f
 Adding {len(qc_to_add)} QC analysis results
 
 Updating {len(samples_to_update)} sample
