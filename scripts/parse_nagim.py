# pylint: disable=too-many-instance-attributes,too-many-locals,unused-argument,no-self-use,wrong-import-order
"""
Taking Terra results, populate sample-metadata for NAGIM project.

Has 2 commands: transfer and parse.

The following command transfers the CRAM and GVCF files along with corresponding
indices from a Terra workspace to the GCP upload bucket.

```
python scripts/parse_nagim.py transfer \
    --transfer-crams \
    --transfer-gvcfs \
    --use-batch
```

This can be run through the analysis runner with the `nagim` dataset, because
the hail nagim service accounts were added as readers to the Terra workspace using
[Terra tools](https://github.com/broadinstitute/terra-tools/tree/master/scripts/register_service_account)
as follows:

```
git clone https://github.com/broadinstitute/terra-tools
python terra-tools/scripts/register_service_account/register_service_account.py \
    --json_credentials nagim-test-133-hail.json \
    --owner_email vladislav.savelyev@populationgenomics.org.au
```

(Assuming the `-j` value is the JSON key for the hail "test" service account - so
should repeat the same command for the "standard" one - and the `-e` value is
the email where notifications will be sent to.)

Now, assuming CRAM and GVCFs are transferred, the following command populates the
sample metadata DB objects:

```
python scripts/parse_nagim.py parse \
    nagim-terra-samples.tsv \
    --skip-checking-objects \
    --confirm
```

It would write each sample to a corresponding project according to the map provided
as the first positional argument (`nagim-terra-samples.tsv`). The file should be TSV
with 2 columns: sample IDs used in the NAGIM run, and a project ID.

The `--skip-checking-objects` tells the parser to skip checking the existence of
objects on buckets, which is useful to speed up the execution as long as we trust
the transfer hat happened in the previous `transfer` command. It would also
disable md5 and file size checks.

The script also has to be run under nagim-test or nagim-standard. The `standard`
access level needed to populate data from a production run, which is controlled by
adding `--prod` flag to both `transfer` and `parse` commands.
"""

import dataclasses
import logging
import os
import subprocess
import sys
import tempfile
from os.path import join, exists
from typing import List, Dict, Union, Any, Optional
import click
import pandas as pd

from cpg_pipes.pipeline import setup_batch
<<<<<<< HEAD

from sample_metadata.apis import SampleApi
from sample_metadata.models import AnalysisModel
from sample_metadata.parser.generic_parser import GenericParser, GroupedRow
=======
from sample_metadata.models import (
    SequenceStatus,
    AnalysisStatus,
    AnalysisType,
    AnalysisModel,
)
from sample_metadata.apis import SampleApi
from sample_metadata.parser.generic_parser import GenericParser, GroupedRow

>>>>>>> 38d5320f

logger = logging.getLogger(__file__)
logger.setLevel(logging.INFO)


SRC_BUCKETS_TEST = [
    # Australian Terra workspace
    'gs://fc-7d762f69-bb45-48df-901b-b3bcec656ee0/2232b739-5183-4935-bb84-452a631c31ea',
    # The US Terra workspace
    'gs://fc-bda68b2d-bed3-495f-a63c-29477968feff/1a9237ff-2e6e-4444-b67d-bd2715b8a156',
]

SRC_BUCKETS_MAIN: List[str] = []

# Terra buckets names start with "fc-"
assert all(b.startswith('gs://fc-') for b in SRC_BUCKETS_MAIN + SRC_BUCKETS_TEST)

NAGIM_PROJ_ID = 'nagim'

# Mapping the KCCG project IDs to internal CPG project IDs
PROJECT_ID_MAP = {
    '1KB': 'thousand-genomes',
    'ALS': 'csiro-als',
    'AMP-PD': 'amp-pd',
    'HGDP': 'hgdp',
    'MGRB': 'mgrb',
    'TOB': 'tob-wgs',
    'acute_care': 'acute-care',
}


@dataclasses.dataclass
class Sample:
    """
    Represent a parsed sample so we can populate and fix all the IDs transparently
    """

    nagim_id: str
    cpg_id: Optional[str]
    ext_id: Optional[str]
    project_id: Optional[str]
    gvcf: Optional[str]
    cram: Optional[str]


@click.group()
def cli():
    """
    Click group to handle multiple CLI commands defined further
    """


@cli.command()
@click.option('--prod', 'prod', is_flag=True)
@click.option('--tmp-dir', 'tmp_dir')
@click.option(
    '--transfer-gvcfs',
    is_flag=True,
    help='Transfer GVCF and TBI files from gs://fc-... to gs://cpg-...-upload',
)
@click.option(
    '--transfer-crams',
    is_flag=True,
    help='Transfer CRAM and CRAI from gs://fc-... to gs://cpg-...-upload',
)
@click.option('--use-batch', is_flag=True, help='Use a Batch job to transfer data')
def transfer(
    prod,
    tmp_dir,
    transfer_gvcfs: bool,
    transfer_crams: bool,
    use_batch: bool,
):
    """
    Transfer data from the Terra workspaces to the GCP bucket. Must be run with
    a personal account, because the read permissions to Terra buckets match
    to the Terra user emails for whom the workspace is sharred, so Hail service
    acounts won't work here.
    """
    if not transfer_gvcfs and not transfer_crams:
        raise click.BadParameter(
            'Please, specify at leat one of --transfer-crams or --transfer-gvcfs'
        )

    namespace = 'main' if prod else 'test'
    # Putting to -upload because we need to rename them after CPG IDs, and because
    # we need to run ReblockGVCFs on GVCFs.
    upload_gvcf_bucket = f'gs://cpg-{NAGIM_PROJ_ID}-{namespace}-upload/gvcf'
    upload_cram_bucket = f'gs://cpg-{NAGIM_PROJ_ID}-{namespace}-upload/cram'

    if not tmp_dir:
        tmp_dir = tempfile.gettempdir()

    if use_batch:
        hbatch = setup_batch(
            title='Transferring NAGIM data',
            keep_scratch=False,
            tmp_bucket=f'cpg-{NAGIM_PROJ_ID}-{namespace}-tmp',
            analysis_project_name=NAGIM_PROJ_ID,
        )
    else:
        hbatch = None

    if transfer_gvcfs:
        _transfer_gvcf_from_terra(upload_gvcf_bucket, prod, hbatch)
    if transfer_crams:
        _transfer_cram_from_terra(upload_cram_bucket, prod, hbatch)

    if use_batch:
        hbatch.run(wait=True)

    # Finds GVCFs and CRAMs after transferring, and checks that all of them have
    # corresponding TBI/CRAM, and initializing the sample list.
    _find_upload_files(
        upload_gvcf_bucket,
        upload_cram_bucket,
        tmp_dir,
        overwrite=True,  # Force finding files
    )


@cli.command()
@click.argument('sample_to_project_path')
@click.option('--prod', 'prod', is_flag=True)
@click.option('--tmp-dir', 'tmp_dir')
@click.option(
    '--confirm', is_flag=True, help='Confirm with user input before updating server'
)
@click.option('--dry-run', 'dry_run', is_flag=True)
@click.option(
    '--skip-checking-objects',
    'skip_checking_objects',
    is_flag=True,
    help='Do not check objects on buckets (existence, size, md5)',
)
def parse(
    sample_to_project_path: str,
    prod,
    tmp_dir,
    confirm: bool,
    dry_run: bool,
    skip_checking_objects: bool,
):
    """
    Assuming the data is transferred to the CPG bucket, populate the SM projects.
    """

    namespace = 'main' if prod else 'test'
    # Putting to -upload because we need to rename them after CPG IDs, and because
    # we need to run ReblockGVCFs on GVCFs.
    upload_gvcf_bucket = f'gs://cpg-{NAGIM_PROJ_ID}-{namespace}-upload/gvcf'
    upload_cram_bucket = f'gs://cpg-{NAGIM_PROJ_ID}-{namespace}-upload/cram'

    if not tmp_dir:
        tmp_dir = tempfile.gettempdir()

    # Finds GVCFs and CRAMs after transferring, and checks that all of them have
    # corresponding TBI/CRAM, and initializing the sample list.
    samples = _find_upload_files(upload_gvcf_bucket, upload_cram_bucket, tmp_dir)

    # Annotate project IDs so we can split samples between correponding SM projects.
    samples = _set_project_ids(samples, sample_to_project_path)
    # Some samples processed with Terra use CPG IDs, checking if we already
    # have them in the SMDB and fixing the external IDs.
    samples = _fix_sample_ids(samples, prod=prod)

    # Creating a parser for each project separately, because `sample_metadata_project`
    # is an initialization parameter, and we want to write to multiple projects.
    for proj in PROJECT_ID_MAP.values():
        sm_proj = _get_sm_proj_id(proj, prod)
        sample_tsv_file = join(tmp_dir, f'sm-nagim-parser-samples-{sm_proj}.csv')
        df = pd.DataFrame(
            dict(
                cpg_id=s.cpg_id,
                ext_id=s.ext_id,
                gvcf=s.gvcf,
                cram=s.cram,
                project=s.project_id,
            )
            for s in samples
            if s.project_id == proj
        )
        if len(df) == 0:
            logger.info(f'No samples for project {sm_proj} found, skipping')
            continue

        df.to_csv(sample_tsv_file, index=False)
        logger.info(
            f'Processing {len(df)} samples for project {sm_proj}, '
            f'sample manifest: {sample_tsv_file}'
        )

        parser = NagimParser(
            path_prefix=None,
            sample_metadata_project=sm_proj,
            skip_checking_gcs_objects=skip_checking_objects,
            confirm=confirm,
            verbose=False,
        )
        with open(sample_tsv_file) as f:
            parser.parse_manifest(f, dry_run=dry_run)


def _get_sm_proj_id(proj: str, prod: bool):
    """
    Matching the project ID to a sample-metadata project
    """
    if proj == 'csiro-als':  # We don't have a project for ALS yet
        proj = 'nagim'
    return f'{proj}-test' if not prod else proj


def _fix_sample_ids(samples: List[Sample], prod: bool) -> List[Sample]:
    """
    Some samples processed with Terra use CPG IDs, so checking if we already
    have them in the SMDB, and fixing the external IDs.
    """
    sm_proj_ids = [_get_sm_proj_id(proj, prod) for proj in PROJECT_ID_MAP.values()]
    sapi = SampleApi()
    sm_sample_dicts = sapi.get_samples(
        body_get_samples_by_criteria_api_v1_sample_post={
            'project_ids': sm_proj_ids,
            'active': True,
        }
    )

    cpgid_to_extid = {s['id']: s['external_id'] for s in sm_sample_dicts}
    extid_to_cpgid = {s['external_id']: s['id'] for s in sm_sample_dicts}

    # Fixing sample IDs. Some samples (tob-wgs and acute-care)
    # have CPG IDs as nagim ids, some don't
    for sample in samples:
        if sample.nagim_id in extid_to_cpgid:
            sample.ext_id = sample.nagim_id
            sample.cpg_id = extid_to_cpgid[sample.nagim_id]
        elif sample.nagim_id in cpgid_to_extid:
            sample.ext_id = cpgid_to_extid[sample.nagim_id]
            sample.cpg_id = sample.nagim_id
        else:
            sample.ext_id = sample.nagim_id

    return samples


def _set_project_ids(
    samples: List[Sample],
    sample_to_project_map_fpath: str,
) -> List[Sample]:
    """
    Use sample-project map provided by the KCCG to set project IDs.
    `sample_to_project_map_fpath` has two columns: sample and project name.
    """
    proj_by_nagim_id = {}
    with open(sample_to_project_map_fpath) as f:
        for line in f:
            if line.strip():
                nagim_id, proj = line.strip().split('\t')

                # AAACD__ST-E00141_HKJ2MCCXX.3 -> AAACD__ST-E00141_HKJ2MCCXX
                nagim_id = nagim_id.split('.')[0]

                if proj in PROJECT_ID_MAP.values():
                    cpg_proj = proj
                elif proj in PROJECT_ID_MAP:
                    cpg_proj = PROJECT_ID_MAP[proj]
                else:
                    raise ValueError(
                        f'Unknown project {proj}. Known project IDs: {PROJECT_ID_MAP}'
                    )
                proj_by_nagim_id[nagim_id] = cpg_proj

    # Setting up project IDs
    for sample in samples:
        if sample.nagim_id not in proj_by_nagim_id:
            logger.critical(
                f'Sample {sample.nagim_id} not found in {sample_to_project_map_fpath}'
            )
            sys.exit(1)

        sample.project_id = proj_by_nagim_id[sample.nagim_id]

    return samples


def _transfer_cram_from_terra(upload_bucket: str, prod: bool, hbatch=None):
    for bucket in SRC_BUCKETS_TEST if not prod else SRC_BUCKETS_MAIN:
        # Find all crams and crais and copy them in parallel
        cmd = (
            f'gsutil ls '
            f"'{bucket}/WholeGenomeReprocessingMultiple/*/call-WholeGenomeReprocessing/shard-*/WholeGenomeReprocessing/*/call-WholeGenomeGermlineSingleSample/WholeGenomeGermlineSingleSample/*/"
            f"call-BamToCram/BamToCram/*/call-ConvertToCram/**/*.cram*'"
            f' | gsutil -m cp -I {upload_bucket}/'
        )
        if hbatch:
            _add_batch_job(hbatch, cmd, f'Transfer CRAMs from {bucket}')
        else:
            _call(cmd)


def _transfer_gvcf_from_terra(upload_bucket: str, prod: bool, hbatch=None):
    for bucket in SRC_BUCKETS_TEST if not prod else SRC_BUCKETS_MAIN:
        # Find all GVCFs and TBIs and copy them in parallel
        cmd = (
            f'gsutil ls '
            f"'{bucket}/WholeGenomeReprocessingMultiple/*/call-WholeGenomeReprocessing/shard-*/WholeGenomeReprocessing/*/call-WholeGenomeGermlineSingleSample/WholeGenomeGermlineSingleSample/*/"
            f"call-BamToGvcf/VariantCalling/*/call-MergeVCFs/**/*.hard-filtered.g.vcf.gz*'"
            f' | gsutil -m cp -I {upload_bucket}/'
        )
        if hbatch:
            _add_batch_job(hbatch, cmd, f'Transfer GVCFs from {bucket}')
        else:
            _call(cmd)


def _add_batch_job(hbatch, cmd, job_name):
    j = hbatch.new_job(job_name)
    j.cpu(32)
    j.memory('lowmem')
    j.image('australia-southeast1-docker.pkg.dev/cpg-common/images/aspera:v1')
    j.command('export GOOGLE_APPLICATION_CREDENTIALS=/gsa-key/key.json')
    j.command(
        'gcloud -q auth activate-service-account --key-file=$GOOGLE_APPLICATION_CREDENTIALS'
    )
    j.command(cmd)
    return j


def _call(cmd):
    print(cmd)
    subprocess.run(cmd, shell=True, check=True)


class NagimParser(GenericParser):
    """
    Inherits from sample_metadata's GenericParser class and implements parsing
    logic specific to the NAGIM project
    """

    def get_sample_meta(self, sample_id: str, row: GroupedRow) -> Dict[str, Any]:
        return {}

    def __init__(self, **kwargs):
        super().__init__(**kwargs)

    def get_sample_id(self, row: Dict[str, Any]) -> str:
        return row['ext_id']

<<<<<<< HEAD
    def get_analyses(self, sample_id: str, row: GroupedRow) -> List[AnalysisModel]:
        assert not isinstance(row, list)

        gvcf = row.get('gvcf')
        cram = row.get('cram')
=======
    def get_analyses(self, sample_id: str, row: Dict[str, any]) -> List[AnalysisModel]:
>>>>>>> 38d5320f
        results = []
        for atype in ['gvcf', 'cram']:
            file_path = row.get(atype)
            if file_path:
                results.append(
                    AnalysisModel(
                        sample_ids=['<none>'],
                        type=AnalysisType(atype),
                        status=AnalysisStatus('completed'),
                        output=file_path,
                        meta={
                            # To distinguish TOB processed on Terra as part from NAGIM
                            # from those processed at the KCCG:
                            'source': 'nagim',
                            # Indicating that files need to be renamed to use CPG IDs,
                            # and moved from -upload to -test/-main. (For gvcf, also
                            # need to reblock):
                            'staging': True,
                            'project': row.get('project'),
                        },
                    )
                )
        return results

    def get_sequence_meta(self, sample_id: str, row: GroupedRow) -> Dict[str, Any]:
        return {}

    def get_sequence_status(self, sample_id: str, row: GroupedRow) -> SequenceStatus:
        return SequenceStatus('uploaded')


def _cache_bucket_ls(
    extentions_to_search: Union[str, List[str]],
    source_bucket,
    tmp_dir,
    overwrite,
) -> List[str]:
<<<<<<< HEAD
    if isinstance(ext, list):
        label = '-'.join(e.replace('.', '-') for e in ext)
    else:
        label = ext.replace('.', '-')
=======
    if isinstance(extentions_to_search, str):
        extentions_to_search = [extentions_to_search]
    label = '-'.join(extentions_to_search).replace('.', '-')

>>>>>>> 38d5320f
    output_path = join(tmp_dir, f'sm-nagim-parser-gs-ls{label}.txt')
    if overwrite or not exists(output_path):
        _call(f'test ! -e {output_path} || rm {output_path}')
        _call(f'touch {output_path}')
        for e in extentions_to_search:
            _call(f'gsutil ls "{source_bucket}/*{e}" >> {output_path}')
    with open(output_path) as f:
        return [line.strip() for line in f.readlines() if line.strip()]


def _find_upload_files(
    upload_gvcf_bucket,
    upload_cram_bucket,
    tmp_dir,
    overwrite=False,
) -> List[Sample]:
    gvcf_paths = _cache_bucket_ls(
        extentions_to_search='.vcf.gz',
        source_bucket=upload_gvcf_bucket,
        tmp_dir=tmp_dir,
        overwrite=overwrite,
    )
    tbi_paths = _cache_bucket_ls(
        extentions_to_search='.vcf.gz.tbi',
        source_bucket=upload_gvcf_bucket,
        tmp_dir=tmp_dir,
        overwrite=overwrite,
    )
    cram_paths = _cache_bucket_ls(
        extentions_to_search='.cram',
        source_bucket=upload_cram_bucket,
        tmp_dir=tmp_dir,
        overwrite=overwrite,
    )
    crai_paths = _cache_bucket_ls(
        extentions_to_search='.cram.crai',
        source_bucket=upload_cram_bucket,
        tmp_dir=tmp_dir,
        overwrite=overwrite,
    )

    file_by_type_by_sid: Dict[str, Dict[str, str]] = {
        'gvcf': {},
        'tbi': {},
        'cram': {},
        'crai': {},
    }

    for fname in gvcf_paths:
        sid = os.path.basename(fname).replace('.hard-filtered.g.vcf.gz', '')
        file_by_type_by_sid['gvcf'][sid] = fname

    for fname in tbi_paths:
        sid = os.path.basename(fname).replace('.hard-filtered.g.vcf.gz.tbi', '')
        if sid not in file_by_type_by_sid['gvcf']:
            logger.info(f'Found TBI without GVCF: {fname}')
        else:
            file_by_type_by_sid['tbi'][sid] = fname

    for fname in cram_paths:
        sid = os.path.basename(fname).replace('.cram', '')
        file_by_type_by_sid['cram'][sid] = fname

    for fname in crai_paths:
        sid = os.path.basename(fname).replace('.cram.crai', '')
        if sid not in file_by_type_by_sid['cram']:
            logger.info(f'Found CRAI without CRAM: {fname}')
        else:
            file_by_type_by_sid['crai'][sid] = fname

    samples = []
    for sid in file_by_type_by_sid['gvcf']:
        samples.append(
            Sample(
                nagim_id=sid,
                gvcf=file_by_type_by_sid['gvcf'][sid],
                cram=file_by_type_by_sid.get('cram', {}).get(sid),
                cpg_id=None,
                ext_id=None,
                project_id=None,
            )
        )
    return samples


cli.add_command(transfer)
cli.add_command(parse)

if __name__ == '__main__':
    # pylint: disable=no-value-for-parameter
    cli()  # pylint: disable=unexpected-keyword-arg<|MERGE_RESOLUTION|>--- conflicted
+++ resolved
@@ -66,12 +66,6 @@
 import pandas as pd
 
 from cpg_pipes.pipeline import setup_batch
-<<<<<<< HEAD
-
-from sample_metadata.apis import SampleApi
-from sample_metadata.models import AnalysisModel
-from sample_metadata.parser.generic_parser import GenericParser, GroupedRow
-=======
 from sample_metadata.models import (
     SequenceStatus,
     AnalysisStatus,
@@ -81,7 +75,6 @@
 from sample_metadata.apis import SampleApi
 from sample_metadata.parser.generic_parser import GenericParser, GroupedRow
 
->>>>>>> 38d5320f
 
 logger = logging.getLogger(__file__)
 logger.setLevel(logging.INFO)
@@ -429,37 +422,33 @@
     def get_sample_id(self, row: Dict[str, Any]) -> str:
         return row['ext_id']
 
-<<<<<<< HEAD
     def get_analyses(self, sample_id: str, row: GroupedRow) -> List[AnalysisModel]:
         assert not isinstance(row, list)
 
-        gvcf = row.get('gvcf')
-        cram = row.get('cram')
-=======
-    def get_analyses(self, sample_id: str, row: Dict[str, any]) -> List[AnalysisModel]:
->>>>>>> 38d5320f
         results = []
         for atype in ['gvcf', 'cram']:
             file_path = row.get(atype)
-            if file_path:
-                results.append(
-                    AnalysisModel(
-                        sample_ids=['<none>'],
-                        type=AnalysisType(atype),
-                        status=AnalysisStatus('completed'),
-                        output=file_path,
-                        meta={
-                            # To distinguish TOB processed on Terra as part from NAGIM
-                            # from those processed at the KCCG:
-                            'source': 'nagim',
-                            # Indicating that files need to be renamed to use CPG IDs,
-                            # and moved from -upload to -test/-main. (For gvcf, also
-                            # need to reblock):
-                            'staging': True,
-                            'project': row.get('project'),
-                        },
-                    )
+            if not file_path:
+                continue
+
+            results.append(
+                AnalysisModel(
+                    sample_ids=['<none>'],
+                    type=AnalysisType(atype),
+                    status=AnalysisStatus('completed'),
+                    output=file_path,
+                    meta={
+                        # To distinguish TOB processed on Terra as part from NAGIM
+                        # from those processed at the KCCG:
+                        'source': 'nagim',
+                        # Indicating that files need to be renamed to use CPG IDs,
+                        # and moved from -upload to -test/-main. (For gvcf, also
+                        # need to reblock):
+                        'staging': True,
+                        'project': row.get('project'),
+                    },
                 )
+            )
         return results
 
     def get_sequence_meta(self, sample_id: str, row: GroupedRow) -> Dict[str, Any]:
@@ -475,17 +464,10 @@
     tmp_dir,
     overwrite,
 ) -> List[str]:
-<<<<<<< HEAD
-    if isinstance(ext, list):
-        label = '-'.join(e.replace('.', '-') for e in ext)
-    else:
-        label = ext.replace('.', '-')
-=======
     if isinstance(extentions_to_search, str):
         extentions_to_search = [extentions_to_search]
     label = '-'.join(extentions_to_search).replace('.', '-')
 
->>>>>>> 38d5320f
     output_path = join(tmp_dir, f'sm-nagim-parser-gs-ls{label}.txt')
     if overwrite or not exists(output_path):
         _call(f'test ! -e {output_path} || rm {output_path}')
